/*
Copyright 2016 The Kubernetes Authors All rights reserved.

Licensed under the Apache License, Version 2.0 (the "License");
you may not use this file except in compliance with the License.
You may obtain a copy of the License at

    http://www.apache.org/licenses/LICENSE-2.0

Unless required by applicable law or agreed to in writing, software
distributed under the License is distributed on an "AS IS" BASIS,
WITHOUT WARRANTIES OR CONDITIONS OF ANY KIND, either express or implied.
See the License for the specific language governing permissions and
limitations under the License.
*/

package store

import (
	"testing"
	"time"

	v1 "k8s.io/api/core/v1"
	"k8s.io/apimachinery/pkg/api/resource"
	metav1 "k8s.io/apimachinery/pkg/apis/meta/v1"

	generator "k8s.io/kube-state-metrics/v2/pkg/metric_generator"
	"k8s.io/kube-state-metrics/v2/pkg/options"
)

func TestPodStore(t *testing.T) {
	var test = true
	runtimeclass := "foo"
	startTime := 1501569018
	metav1StartTime := metav1.Unix(int64(startTime), 0)

	cases := []generateMetricsTestCase{
		{
			Obj: &v1.Pod{
				ObjectMeta: metav1.ObjectMeta{
					Name:      "pod1",
					Namespace: "ns1",
					UID:       "uid1",
				},
				Spec: v1.PodSpec{
					Containers: []v1.Container{
						{
							Name:  "container1",
							Image: "k8s.gcr.io/hyperkube1_spec",
						},
					},
				},
				Status: v1.PodStatus{
					ContainerStatuses: []v1.ContainerStatus{
						{
							Name:        "container1",
							Image:       "k8s.gcr.io/hyperkube1",
							ImageID:     "docker://sha256:aaa",
							ContainerID: "docker://ab123",
						},
					},
				},
			},
			Want: `
			# HELP kube_pod_container_info Information about a container in a pod.
			# TYPE kube_pod_container_info gauge
			kube_pod_container_info{container="container1",container_id="docker://ab123",image="k8s.gcr.io/hyperkube1",image_spec="k8s.gcr.io/hyperkube1_spec",image_id="docker://sha256:aaa",namespace="ns1",pod="pod1",uid="uid1"} 1`,
			MetricNames: []string{"kube_pod_container_info"},
		},
		{
			Obj: &v1.Pod{
				ObjectMeta: metav1.ObjectMeta{
					Name:      "pod2",
					Namespace: "ns2",
					UID:       "uid2",
				},
				Spec: v1.PodSpec{
					Containers: []v1.Container{
						{
							Name:  "container2",
							Image: "k8s.gcr.io/hyperkube2_spec",
						},
						{
							Name:  "container3",
							Image: "k8s.gcr.io/hyperkube3_spec",
						},
					},
					InitContainers: []v1.Container{
						{
							Name:  "initContainer",
							Image: "k8s.gcr.io/initfoo_spec",
						},
					},
				},
				Status: v1.PodStatus{
					ContainerStatuses: []v1.ContainerStatus{
						{
							Name:        "container2",
							Image:       "k8s.gcr.io/hyperkube2",
							ImageID:     "docker://sha256:bbb",
							ContainerID: "docker://cd456",
						},
						{
							Name:        "container3",
							Image:       "k8s.gcr.io/hyperkube3",
							ImageID:     "docker://sha256:ccc",
							ContainerID: "docker://ef789",
						},
					},
					InitContainerStatuses: []v1.ContainerStatus{
						{
							Name:        "initContainer",
							Image:       "k8s.gcr.io/initfoo",
							ImageID:     "docker://sha256:wxyz",
							ContainerID: "docker://ef123",
						},
					},
				},
			},
			Want: `
				# HELP kube_pod_container_info Information about a container in a pod.
				# HELP kube_pod_init_container_info Information about an init container in a pod.
				# TYPE kube_pod_container_info gauge
				# TYPE kube_pod_init_container_info gauge
				kube_pod_container_info{container="container2",container_id="docker://cd456",image_spec="k8s.gcr.io/hyperkube2_spec",image="k8s.gcr.io/hyperkube2",image_id="docker://sha256:bbb",namespace="ns2",pod="pod2",uid="uid2"} 1
				kube_pod_container_info{container="container3",container_id="docker://ef789",image_spec="k8s.gcr.io/hyperkube3_spec",image="k8s.gcr.io/hyperkube3",image_id="docker://sha256:ccc",namespace="ns2",pod="pod2",uid="uid2"} 1
				kube_pod_init_container_info{container="initContainer",container_id="docker://ef123",image_spec="k8s.gcr.io/initfoo_spec",image="k8s.gcr.io/initfoo",image_id="docker://sha256:wxyz",namespace="ns2",pod="pod2",uid="uid2"} 1`,
			MetricNames: []string{"kube_pod_container_info", "kube_pod_init_container_info"},
		},
		{
			Obj: &v1.Pod{
				ObjectMeta: metav1.ObjectMeta{
					Name:      "pod1",
					Namespace: "ns1",
					UID:       "uid1",
				},
				Spec: v1.PodSpec{
					Containers: []v1.Container{
						{
							Name:  "container1",
							Image: "k8s.gcr.io/hyperkube1_spec",
						},
					},
				},
				Status: v1.PodStatus{
					ContainerStatuses: []v1.ContainerStatus{
						{
							Name:  "container1",
							Ready: true,
						},
					},
				},
			},
			Want: `
				# HELP kube_pod_container_status_ready Describes whether the containers readiness check succeeded.
				# TYPE kube_pod_container_status_ready gauge
				kube_pod_container_status_ready{container="container1",namespace="ns1",pod="pod1",uid="uid1"} 1`,
			MetricNames: []string{"kube_pod_container_status_ready"},
		},
		{
			Obj: &v1.Pod{
				ObjectMeta: metav1.ObjectMeta{
					Name:      "pod2",
					Namespace: "ns2",
					UID:       "uid2",
				},
				Spec: v1.PodSpec{
					Containers: []v1.Container{
						{
							Name:  "container2",
							Image: "k8s.gcr.io/hyperkube2_spec",
						},
						{
							Name:  "container3",
							Image: "k8s.gcr.io/hyperkube3_spec",
						},
					},
				},
				Status: v1.PodStatus{
					ContainerStatuses: []v1.ContainerStatus{
						{
							Name:  "container2",
							Ready: true,
						},
						{
							Name:  "container3",
							Ready: false,
						},
					},
				},
			},
			Want: `
				# HELP kube_pod_container_status_ready Describes whether the containers readiness check succeeded.
				# TYPE kube_pod_container_status_ready gauge
				kube_pod_container_status_ready{container="container2",namespace="ns2",pod="pod2",uid="uid2"} 1
				kube_pod_container_status_ready{container="container3",namespace="ns2",pod="pod2",uid="uid2"} 0
				`,
			MetricNames: []string{"kube_pod_container_status_ready"},
		},
		{
			Obj: &v1.Pod{
				ObjectMeta: metav1.ObjectMeta{
					Name:      "pod3",
					Namespace: "ns3",
					UID:       "uid3",
				},
				Spec: v1.PodSpec{
					Containers: []v1.Container{
						{
							Name:  "container2",
							Image: "k8s.gcr.io/hyperkube2_spec",
						},
						{
							Name:  "container3",
							Image: "k8s.gcr.io/hyperkube3_spec",
						},
					},
					InitContainers: []v1.Container{
						{
							Name:  "initcontainer1",
							Image: "k8s.gcr.io/initfoo_spec",
						},
						{
							Name:  "initcontainer2",
							Image: "k8s.gcr.io/initfoo_spec",
						},
					},
				},
				Status: v1.PodStatus{
					ContainerStatuses: []v1.ContainerStatus{
						{
							Name:  "container2",
							Ready: true,
						},
						{
							Name:  "container3",
							Ready: false,
						},
					},
					InitContainerStatuses: []v1.ContainerStatus{
						{
							Name:  "initcontainer1",
							Ready: true,
						},
						{
							Name:  "initcontainer2",
							Ready: false,
						},
					},
				},
			},
			Want: `
				# HELP kube_pod_init_container_status_ready Describes whether the init containers readiness check succeeded.
				# TYPE kube_pod_init_container_status_ready gauge
				kube_pod_init_container_status_ready{container="initcontainer1",namespace="ns3",pod="pod3",uid="uid3"} 1
				kube_pod_init_container_status_ready{container="initcontainer2",namespace="ns3",pod="pod3",uid="uid3"} 0
				`,
			MetricNames: []string{"kube_pod_init_container_status_ready"},
		},
		{
			Obj: &v1.Pod{
				ObjectMeta: metav1.ObjectMeta{
					Name:      "pod1",
					Namespace: "ns1",
					UID:       "uid1",
				},
				Spec: v1.PodSpec{
					Containers: []v1.Container{
						{
							Name:  "container1",
							Image: "k8s.gcr.io/hyperkube1_spec",
						},
					},
				},
				Status: v1.PodStatus{
					ContainerStatuses: []v1.ContainerStatus{
						{
							Name:         "container1",
							RestartCount: 0,
						},
					},
				},
			},
			Want: `
				# HELP kube_pod_container_status_restarts_total The number of container restarts per container.
				# TYPE kube_pod_container_status_restarts_total counter
				kube_pod_container_status_restarts_total{container="container1",namespace="ns1",pod="pod1",uid="uid1"} 0
				`,
			MetricNames: []string{"kube_pod_container_status_restarts_total"},
		},
		{
			Obj: &v1.Pod{
				ObjectMeta: metav1.ObjectMeta{
					Name:      "pod2",
					Namespace: "ns2",
					UID:       "uid2",
				},
				Spec: v1.PodSpec{
					InitContainers: []v1.Container{
						{
							Name:  "initcontainer1",
							Image: "k8s.gcr.io/initfoo_spec",
						},
					},
				},
				Status: v1.PodStatus{
					InitContainerStatuses: []v1.ContainerStatus{
						{
							Name:         "initcontainer1",
							RestartCount: 1,
						},
					},
				},
			},
			Want: `
				# HELP kube_pod_init_container_status_restarts_total The number of restarts for the init container.
				# TYPE kube_pod_init_container_status_restarts_total counter
				kube_pod_init_container_status_restarts_total{container="initcontainer1",namespace="ns2",pod="pod2",uid="uid2"} 1
				`,
			MetricNames: []string{"kube_pod_init_container_status_restarts_total"},
		},
		{
			Obj: &v1.Pod{
				ObjectMeta: metav1.ObjectMeta{
					Name:      "pod2",
					Namespace: "ns2",
					UID:       "uid2",
				},
				Spec: v1.PodSpec{
					Containers: []v1.Container{
						{
							Name:  "container2",
							Image: "k8s.gcr.io/hyperkube2_spec",
						},
						{
							Name:  "container3",
							Image: "k8s.gcr.io/hyperkube3_spec",
						},
					},
				},
				Status: v1.PodStatus{
					ContainerStatuses: []v1.ContainerStatus{
						{
							Name:         "container2",
							RestartCount: 0,
						},
						{
							Name:         "container3",
							RestartCount: 1,
						},
					},
				},
			},
			Want: `
				# HELP kube_pod_container_status_restarts_total The number of container restarts per container.
				# TYPE kube_pod_container_status_restarts_total counter
				kube_pod_container_status_restarts_total{container="container2",namespace="ns2",pod="pod2",uid="uid2"} 0
				kube_pod_container_status_restarts_total{container="container3",namespace="ns2",pod="pod2",uid="uid2"} 1
				`,
			MetricNames: []string{"kube_pod_container_status_restarts_total"},
		},
		{
			Obj: &v1.Pod{
				ObjectMeta: metav1.ObjectMeta{
					Name:      "pod2",
					Namespace: "ns2",
					UID:       "uid2",
				},
				Spec: v1.PodSpec{
					InitContainers: []v1.Container{
						{
							Name:  "initcontainer2",
							Image: "k8s.gcr.io/initfoo_spec",
						},
						{
							Name:  "initcontainer3",
							Image: "k8s.gcr.io/initfoo_spec",
						},
					},
				},
				Status: v1.PodStatus{
					InitContainerStatuses: []v1.ContainerStatus{
						{
							Name:         "initcontainer2",
							RestartCount: 0,
						},
						{
							Name:         "initcontainer3",
							RestartCount: 1,
						},
					},
				},
			},
			Want: `
				# HELP kube_pod_init_container_status_restarts_total The number of restarts for the init container.
				# TYPE kube_pod_init_container_status_restarts_total counter
				kube_pod_init_container_status_restarts_total{container="initcontainer2",namespace="ns2",pod="pod2",uid="uid2"} 0
				kube_pod_init_container_status_restarts_total{container="initcontainer3",namespace="ns2",pod="pod2",uid="uid2"} 1
				`,
			MetricNames: []string{"kube_pod_init_container_status_restarts_total"},
		},
		{
			Obj: &v1.Pod{
				ObjectMeta: metav1.ObjectMeta{
					Name:      "pod1",
					Namespace: "ns1",
					UID:       "uid1",
				},
				Spec: v1.PodSpec{
					Containers: []v1.Container{
						{
							Name:  "container1",
							Image: "k8s.gcr.io/hyperkube2_spec",
						},
					},
					InitContainers: []v1.Container{
						{
							Name:  "initcontainer1",
							Image: "k8s.gcr.io/initfoo_spec",
						},
					},
				},
				Status: v1.PodStatus{
					ContainerStatuses: []v1.ContainerStatus{
						{
							Name: "container1",
							State: v1.ContainerState{
								Running: &v1.ContainerStateRunning{
									StartedAt: metav1.Time{
										Time: time.Unix(1501777018, 0),
									},
								},
							},
						},
					},
					InitContainerStatuses: []v1.ContainerStatus{
						{
							Name: "initcontainer1",
							State: v1.ContainerState{
								Running: &v1.ContainerStateRunning{},
							},
						},
					},
				},
			},
			Want: `
				# HELP kube_pod_container_status_running Describes whether the container is currently in running state.
				# HELP kube_pod_container_state_started Start time in unix timestamp for a pod container.
				# HELP kube_pod_container_status_terminated Describes whether the container is currently in terminated state.
				# HELP kube_pod_container_status_terminated_reason Describes the reason the container is currently in terminated state.
				# HELP kube_pod_container_status_waiting Describes whether the container is currently in waiting state.
				# HELP kube_pod_container_status_waiting_reason Describes the reason the container is currently in waiting state.
				# HELP kube_pod_init_container_status_running Describes whether the init container is currently in running state.
				# HELP kube_pod_init_container_status_terminated Describes whether the init container is currently in terminated state.
				# HELP kube_pod_init_container_status_terminated_reason Describes the reason the init container is currently in terminated state.
				# HELP kube_pod_init_container_status_waiting Describes whether the init container is currently in waiting state.
				# HELP kube_pod_init_container_status_waiting_reason Describes the reason the init container is currently in waiting state.
				# TYPE kube_pod_container_status_running gauge
				# TYPE kube_pod_container_state_started gauge
				# TYPE kube_pod_container_status_terminated gauge
				# TYPE kube_pod_container_status_terminated_reason gauge
				# TYPE kube_pod_container_status_waiting gauge
				# TYPE kube_pod_container_status_waiting_reason gauge
				# TYPE kube_pod_init_container_status_running gauge
				# TYPE kube_pod_init_container_status_terminated gauge
				# TYPE kube_pod_init_container_status_terminated_reason gauge
				# TYPE kube_pod_init_container_status_waiting gauge
				# TYPE kube_pod_init_container_status_waiting_reason gauge
				kube_pod_container_state_started{container="container1",namespace="ns1",pod="pod1",uid="uid1"} 1.501777018e+09
				kube_pod_container_status_running{container="container1",namespace="ns1",pod="pod1",uid="uid1"} 1
				kube_pod_container_status_terminated{container="container1",namespace="ns1",pod="pod1",uid="uid1"} 0
				kube_pod_container_status_waiting{container="container1",namespace="ns1",pod="pod1",uid="uid1"} 0
				kube_pod_init_container_status_running{container="initcontainer1",namespace="ns1",pod="pod1",uid="uid1"} 1
				kube_pod_init_container_status_terminated{container="initcontainer1",namespace="ns1",pod="pod1",uid="uid1"} 0
				kube_pod_init_container_status_waiting{container="initcontainer1",namespace="ns1",pod="pod1",uid="uid1"} 0
			`,
			MetricNames: []string{
				"kube_pod_container_status_running",
				"kube_pod_container_state_started",
				"kube_pod_container_status_waiting",
				"kube_pod_container_status_terminated",
				"kube_pod_container_status_terminated_reason",
				"kube_pod_init_container_status_running",
				"kube_pod_init_container_status_waiting",
				"kube_pod_init_container_status_waiting_reason",
				"kube_pod_init_container_status_terminated",
				"kube_pod_init_container_status_terminated_reason",
			},
		},
		{
			Obj: &v1.Pod{
				ObjectMeta: metav1.ObjectMeta{
					Name:      "pod1",
					Namespace: "ns1",
					UID:       "uid1",
				},
				Spec: v1.PodSpec{
					Containers: []v1.Container{
						{
							Name:  "container1",
							Image: "k8s.gcr.io/hyperkube1_spec",
						},
					},
				},
				Status: v1.PodStatus{
					ContainerStatuses: []v1.ContainerStatus{
						{
							Name: "container1",
							State: v1.ContainerState{
								Terminated: &v1.ContainerStateTerminated{
									StartedAt: metav1.Time{
										Time: time.Unix(1501777018, 0),
									},
									Reason: "Completed",
								},
							},
						},
					},
				},
			},
			Want: `
				# HELP kube_pod_container_status_running Describes whether the container is currently in running state.
				# HELP kube_pod_container_state_started Start time in unix timestamp for a pod container.
				# HELP kube_pod_container_status_terminated Describes whether the container is currently in terminated state.
				# HELP kube_pod_container_status_terminated_reason Describes the reason the container is currently in terminated state.
				# HELP kube_pod_container_status_waiting Describes whether the container is currently in waiting state.
				# HELP kube_pod_container_status_waiting_reason Describes the reason the container is currently in waiting state.
				# TYPE kube_pod_container_status_running gauge
				# TYPE kube_pod_container_state_started gauge
				# TYPE kube_pod_container_status_terminated gauge
				# TYPE kube_pod_container_status_terminated_reason gauge
				# TYPE kube_pod_container_status_waiting gauge
				# TYPE kube_pod_container_status_waiting_reason gauge
				kube_pod_container_state_started{container="container1",namespace="ns1",pod="pod1",uid="uid1"} 1.501777018e+09
				kube_pod_container_status_running{container="container1",namespace="ns1",pod="pod1",uid="uid1"} 0
				kube_pod_container_status_terminated_reason{container="container1",namespace="ns1",pod="pod1",reason="Completed",uid="uid1"} 1
				kube_pod_container_status_terminated{container="container1",namespace="ns1",pod="pod1",uid="uid1"} 1
				kube_pod_container_status_waiting{container="container1",namespace="ns1",pod="pod1",uid="uid1"} 0
			`,
			MetricNames: []string{
				"kube_pod_container_status_running",
				"kube_pod_container_state_started",
				"kube_pod_container_status_waiting",
				"kube_pod_container_status_terminated",
				"kube_pod_container_status_terminated_reason",
			},
		},
		{
			Obj: &v1.Pod{
				ObjectMeta: metav1.ObjectMeta{
					Name:      "pod2",
					Namespace: "ns2",
					UID:       "uid2",
				},
				Spec: v1.PodSpec{
					Containers: []v1.Container{
						{
							Name:  "container2",
							Image: "k8s.gcr.io/hyperkube2_spec",
						},
						{
							Name:  "container3",
							Image: "k8s.gcr.io/hyperkube3_spec",
						},
					},
				},
				Status: v1.PodStatus{
					ContainerStatuses: []v1.ContainerStatus{
						{
							Name: "container2",
							State: v1.ContainerState{
								Terminated: &v1.ContainerStateTerminated{
									StartedAt: metav1.Time{
										Time: time.Unix(1501777018, 0),
									},
									Reason: "OOMKilled",
								},
							},
						},
						{
							Name: "container3",
							State: v1.ContainerState{
								Waiting: &v1.ContainerStateWaiting{
									Reason: "ContainerCreating",
								},
							},
						},
					},
				},
			},
			Want: `
				# HELP kube_pod_container_status_running Describes whether the container is currently in running state.
				# HELP kube_pod_container_state_started Start time in unix timestamp for a pod container.
				# HELP kube_pod_container_status_terminated Describes whether the container is currently in terminated state.
				# HELP kube_pod_container_status_terminated_reason Describes the reason the container is currently in terminated state.
				# HELP kube_pod_container_status_waiting Describes whether the container is currently in waiting state.
				# HELP kube_pod_container_status_waiting_reason Describes the reason the container is currently in waiting state.
				# TYPE kube_pod_container_status_running gauge
				# TYPE kube_pod_container_state_started gauge
				# TYPE kube_pod_container_status_terminated gauge
				# TYPE kube_pod_container_status_terminated_reason gauge
				# TYPE kube_pod_container_status_waiting gauge
				# TYPE kube_pod_container_status_waiting_reason gauge
				kube_pod_container_status_running{container="container2",namespace="ns2",pod="pod2",uid="uid2"} 0
				kube_pod_container_status_running{container="container3",namespace="ns2",pod="pod2",uid="uid2"} 0
				kube_pod_container_state_started{container="container2",namespace="ns2",pod="pod2",uid="uid2"} 1.501777018e+09
				kube_pod_container_status_terminated_reason{container="container2",namespace="ns2",pod="pod2",reason="OOMKilled",uid="uid2"} 1
				kube_pod_container_status_terminated{container="container2",namespace="ns2",pod="pod2",uid="uid2"} 1
				kube_pod_container_status_terminated{container="container3",namespace="ns2",pod="pod2",uid="uid2"} 0
				kube_pod_container_status_waiting_reason{container="container3",namespace="ns2",pod="pod2",reason="ContainerCreating",uid="uid2"} 1
				kube_pod_container_status_waiting{container="container2",namespace="ns2",pod="pod2",uid="uid2"} 0
				kube_pod_container_status_waiting{container="container3",namespace="ns2",pod="pod2",uid="uid2"} 1
`,
			MetricNames: []string{
				"kube_pod_container_status_running",
				"kube_pod_container_state_started",
				"kube_pod_container_status_waiting",
				"kube_pod_container_status_terminated",
				"kube_pod_container_status_terminated_reason",
			},
		},
		{
			Obj: &v1.Pod{
				ObjectMeta: metav1.ObjectMeta{
					Name:      "pod3",
					Namespace: "ns3",
					UID:       "uid3",
				},
				Spec: v1.PodSpec{
					Containers: []v1.Container{
						{
							Name:  "container4",
							Image: "k8s.gcr.io/hyperkube4_spec",
						},
					},
				},
				Status: v1.PodStatus{
					ContainerStatuses: []v1.ContainerStatus{
						{
							Name: "container4",
							State: v1.ContainerState{
								Waiting: &v1.ContainerStateWaiting{
									Reason: "CrashLoopBackOff",
								},
							},
						},
					},
				},
			},
			Want: `
				# HELP kube_pod_container_status_last_terminated_reason Describes the last reason the container was in terminated state.
				# HELP kube_pod_container_status_running Describes whether the container is currently in running state.
				# HELP kube_pod_container_status_terminated Describes whether the container is currently in terminated state.
				# HELP kube_pod_container_status_terminated_reason Describes the reason the container is currently in terminated state.
				# HELP kube_pod_container_status_waiting Describes whether the container is currently in waiting state.
				# HELP kube_pod_container_status_waiting_reason Describes the reason the container is currently in waiting state.
				# TYPE kube_pod_container_status_last_terminated_reason gauge
				# TYPE kube_pod_container_status_running gauge
				# TYPE kube_pod_container_status_terminated gauge
				# TYPE kube_pod_container_status_terminated_reason gauge
				# TYPE kube_pod_container_status_waiting gauge
				# TYPE kube_pod_container_status_waiting_reason gauge
				kube_pod_container_status_running{container="container4",namespace="ns3",pod="pod3",uid="uid3"} 0
				kube_pod_container_status_terminated{container="container4",namespace="ns3",pod="pod3",uid="uid3"} 0
				kube_pod_container_status_waiting_reason{container="container4",namespace="ns3",pod="pod3",reason="CrashLoopBackOff",uid="uid3"} 1
				kube_pod_container_status_waiting{container="container4",namespace="ns3",pod="pod3",uid="uid3"} 1
`,
			MetricNames: []string{
				"kube_pod_container_status_running",
				"kube_pod_container_status_terminated",
				"kube_pod_container_status_terminated_reason",
				"kube_pod_container_status_terminated_reason",
				"kube_pod_container_status_terminated_reason",
				"kube_pod_container_status_terminated_reason",
				"kube_pod_container_status_waiting",
				"kube_pod_container_status_waiting_reason",
				"kube_pod_container_status_last_terminated_reason",
				"kube_pod_container_status_last_terminated_reason",
				"kube_pod_container_status_last_terminated_reason",
				"kube_pod_container_status_last_terminated_reason",
			},
		},
		{

			Obj: &v1.Pod{
				ObjectMeta: metav1.ObjectMeta{
					Name:      "pod6",
					Namespace: "ns6",
					UID:       "uid6",
				},
				Spec: v1.PodSpec{
					Containers: []v1.Container{
						{
							Name:  "container7",
							Image: "k8s.gcr.io/hyperkube7_spec",
						},
					},
				},
				Status: v1.PodStatus{
					ContainerStatuses: []v1.ContainerStatus{
						{
							Name: "container7",
							State: v1.ContainerState{
								Running: &v1.ContainerStateRunning{
									StartedAt: metav1.Time{
										Time: time.Unix(1501777018, 0),
									},
								},
							},
							LastTerminationState: v1.ContainerState{
								Terminated: &v1.ContainerStateTerminated{
									Reason: "OOMKilled",
								},
							},
						},
					},
				},
			},
			Want: `
				# HELP kube_pod_container_status_last_terminated_reason Describes the last reason the container was in terminated state.
				# HELP kube_pod_container_status_running Describes whether the container is currently in running state.
				# HELP kube_pod_container_status_terminated Describes whether the container is currently in terminated state.
				# HELP kube_pod_container_status_terminated_reason Describes the reason the container is currently in terminated state.
				# HELP kube_pod_container_status_waiting Describes whether the container is currently in waiting state.
				# HELP kube_pod_container_status_waiting_reason Describes the reason the container is currently in waiting state.
				# HELP kube_pod_container_state_started Start time in unix timestamp for a pod container.
				# TYPE kube_pod_container_status_last_terminated_reason gauge
				# TYPE kube_pod_container_status_running gauge
				# TYPE kube_pod_container_status_terminated gauge
				# TYPE kube_pod_container_status_terminated_reason gauge
				# TYPE kube_pod_container_status_waiting gauge
				# TYPE kube_pod_container_status_waiting_reason gauge
				# TYPE kube_pod_container_state_started gauge
				kube_pod_container_status_running{container="container7",namespace="ns6",pod="pod6",uid="uid6"} 1
				kube_pod_container_state_started{container="container7",namespace="ns6",pod="pod6",uid="uid6"} 1.501777018e+09
				kube_pod_container_status_terminated{container="container7",namespace="ns6",pod="pod6",uid="uid6"} 0
				kube_pod_container_status_waiting{container="container7",namespace="ns6",pod="pod6",uid="uid6"} 0
				kube_pod_container_status_last_terminated_reason{container="container7",namespace="ns6",pod="pod6",reason="OOMKilled",uid="uid6"} 1
			`,
			MetricNames: []string{
				"kube_pod_container_status_last_terminated_reason",
				"kube_pod_container_status_running",
				"kube_pod_container_state_started",
				"kube_pod_container_status_terminated",
				"kube_pod_container_status_terminated_reason",
				"kube_pod_container_status_waiting",
			},
		},
		{
			Obj: &v1.Pod{
				ObjectMeta: metav1.ObjectMeta{
					Name:      "pod7",
					Namespace: "ns7",
					UID:       "uid7",
				},
				Spec: v1.PodSpec{
					Containers: []v1.Container{
						{
							Name:  "container7",
							Image: "k8s.gcr.io/hyperkube7_spec",
						},
					},
				},
				Status: v1.PodStatus{
					ContainerStatuses: []v1.ContainerStatus{
						{
							Name: "container7",
							State: v1.ContainerState{
								Running: &v1.ContainerStateRunning{
									StartedAt: metav1.Time{
										Time: time.Unix(1501777018, 0),
									},
								},
							},
							LastTerminationState: v1.ContainerState{
								Terminated: &v1.ContainerStateTerminated{
									Reason: "DeadlineExceeded",
								},
							},
						},
					},
				},
			},
			Want: `
				# HELP kube_pod_container_status_last_terminated_reason Describes the last reason the container was in terminated state.
				# HELP kube_pod_container_status_running Describes whether the container is currently in running state.
				# HELP kube_pod_container_state_started Start time in unix timestamp for a pod container.
				# HELP kube_pod_container_status_terminated Describes whether the container is currently in terminated state.
				# HELP kube_pod_container_status_terminated_reason Describes the reason the container is currently in terminated state.
				# HELP kube_pod_container_status_waiting Describes whether the container is currently in waiting state.
				# HELP kube_pod_container_status_waiting_reason Describes the reason the container is currently in waiting state.
				# TYPE kube_pod_container_status_last_terminated_reason gauge
				# TYPE kube_pod_container_status_running gauge
				# TYPE kube_pod_container_state_started gauge
				# TYPE kube_pod_container_status_terminated gauge
				# TYPE kube_pod_container_status_terminated_reason gauge
				# TYPE kube_pod_container_status_waiting gauge
				# TYPE kube_pod_container_status_waiting_reason gauge
				kube_pod_container_state_started{container="container7",namespace="ns7",pod="pod7",uid="uid7"} 1.501777018e+09
				kube_pod_container_status_last_terminated_reason{container="container7",namespace="ns7",pod="pod7",reason="DeadlineExceeded",uid="uid7"} 1
				kube_pod_container_status_running{container="container7",namespace="ns7",pod="pod7",uid="uid7"} 1
				kube_pod_container_status_terminated{container="container7",namespace="ns7",pod="pod7",uid="uid7"} 0
				kube_pod_container_status_waiting{container="container7",namespace="ns7",pod="pod7",uid="uid7"} 0
			`,
			MetricNames: []string{
				"kube_pod_container_status_running",
				"kube_pod_container_state_started",
				"kube_pod_container_status_terminated",
				"kube_pod_container_status_terminated_reason",
				"kube_pod_container_status_waiting",
				"kube_pod_container_status_last_terminated_reason",
			},
		},
		{
			Obj: &v1.Pod{
				ObjectMeta: metav1.ObjectMeta{
					Name:      "pod4",
					Namespace: "ns4",
					UID:       "uid4",
				},
				Spec: v1.PodSpec{
					Containers: []v1.Container{
						{
							Name:  "container5",
							Image: "k8s.gcr.io/hyperkube5_spec",
						},
					},
				},
				Status: v1.PodStatus{
					ContainerStatuses: []v1.ContainerStatus{
						{
							Name: "container5",
							State: v1.ContainerState{
								Waiting: &v1.ContainerStateWaiting{
									Reason: "ImagePullBackOff",
								},
							},
						},
					},
				},
			},
			Want: `
				# HELP kube_pod_container_status_running Describes whether the container is currently in running state.
				# HELP kube_pod_container_status_terminated Describes whether the container is currently in terminated state.
				# HELP kube_pod_container_status_terminated_reason Describes the reason the container is currently in terminated state.
				# HELP kube_pod_container_status_waiting Describes whether the container is currently in waiting state.
				# HELP kube_pod_container_status_waiting_reason Describes the reason the container is currently in waiting state.
				# TYPE kube_pod_container_status_running gauge
				# TYPE kube_pod_container_status_terminated gauge
				# TYPE kube_pod_container_status_terminated_reason gauge
				# TYPE kube_pod_container_status_waiting gauge
				# TYPE kube_pod_container_status_waiting_reason gauge
				kube_pod_container_status_running{container="container5",namespace="ns4",pod="pod4",uid="uid4"} 0
				kube_pod_container_status_terminated{container="container5",namespace="ns4",pod="pod4",uid="uid4"} 0
				kube_pod_container_status_waiting_reason{container="container5",namespace="ns4",pod="pod4",reason="ImagePullBackOff",uid="uid4"} 1
				kube_pod_container_status_waiting{container="container5",namespace="ns4",pod="pod4",uid="uid4"} 1
`,
			MetricNames: []string{
				"kube_pod_container_status_running",
				"kube_pod_container_status_waiting",
				"kube_pod_container_status_waiting_reason",
				"kube_pod_container_status_terminated",
				"kube_pod_container_status_terminated_reason",
			},
		},
		{
			Obj: &v1.Pod{
				ObjectMeta: metav1.ObjectMeta{
					Name:      "pod5",
					Namespace: "ns5",
					UID:       "uid5",
				},
				Spec: v1.PodSpec{
					Containers: []v1.Container{
						{
							Name:  "container6",
							Image: "k8s.gcr.io/hyperkube1_spec",
						},
					},
				},
				Status: v1.PodStatus{
					ContainerStatuses: []v1.ContainerStatus{
						{
							Name: "container6",
							State: v1.ContainerState{
								Waiting: &v1.ContainerStateWaiting{
									Reason: "ErrImagePull",
								},
							},
						},
					},
				},
			},
			Want: `
				# HELP kube_pod_container_status_running Describes whether the container is currently in running state.
				# HELP kube_pod_container_status_terminated Describes whether the container is currently in terminated state.
				# HELP kube_pod_container_status_terminated_reason Describes the reason the container is currently in terminated state.
				# HELP kube_pod_container_status_waiting Describes whether the container is currently in waiting state.
				# HELP kube_pod_container_status_waiting_reason Describes the reason the container is currently in waiting state.
				# TYPE kube_pod_container_status_running gauge
				# TYPE kube_pod_container_status_terminated gauge
				# TYPE kube_pod_container_status_terminated_reason gauge
				# TYPE kube_pod_container_status_waiting gauge
				# TYPE kube_pod_container_status_waiting_reason gauge
				kube_pod_container_status_running{container="container6",namespace="ns5",pod="pod5",uid="uid5"} 0
				kube_pod_container_status_terminated{container="container6",namespace="ns5",pod="pod5",uid="uid5"} 0
				kube_pod_container_status_waiting_reason{container="container6",namespace="ns5",pod="pod5",reason="ErrImagePull",uid="uid5"} 1
				kube_pod_container_status_waiting{container="container6",namespace="ns5",pod="pod5",uid="uid5"} 1
			`,
			MetricNames: []string{
				"kube_pod_container_status_running",
				"kube_pod_container_status_waiting",
				"kube_pod_container_status_waiting_reason",
				"kube_pod_container_status_terminated",
				"kube_pod_container_status_terminated_reason",
			},
		},
		{
			Obj: &v1.Pod{
				ObjectMeta: metav1.ObjectMeta{
					Name:      "pod7",
					Namespace: "ns7",
					UID:       "uid7",
				},
				Spec: v1.PodSpec{
					Containers: []v1.Container{
						{
							Name:  "container8",
							Image: "k8s.gcr.io/hyperkube1_spec",
						},
					},
				},
				Status: v1.PodStatus{
					ContainerStatuses: []v1.ContainerStatus{
						{
							Name: "container8",
							State: v1.ContainerState{
								Waiting: &v1.ContainerStateWaiting{
									Reason: "CreateContainerConfigError",
								},
							},
						},
					},
				},
			},
			Want: `
					# HELP kube_pod_container_status_running Describes whether the container is currently in running state.
					# HELP kube_pod_container_status_terminated Describes whether the container is currently in terminated state.
					# HELP kube_pod_container_status_terminated_reason Describes the reason the container is currently in terminated state.
					# HELP kube_pod_container_status_waiting Describes whether the container is currently in waiting state.
					# HELP kube_pod_container_status_waiting_reason Describes the reason the container is currently in waiting state.
					# TYPE kube_pod_container_status_running gauge
					# TYPE kube_pod_container_status_terminated gauge
					# TYPE kube_pod_container_status_terminated_reason gauge
					# TYPE kube_pod_container_status_waiting gauge
					# TYPE kube_pod_container_status_waiting_reason gauge
					kube_pod_container_status_running{container="container8",namespace="ns7",pod="pod7",uid="uid7"} 0
					kube_pod_container_status_terminated{container="container8",namespace="ns7",pod="pod7",uid="uid7"} 0
					kube_pod_container_status_waiting_reason{container="container8",namespace="ns7",pod="pod7",reason="CreateContainerConfigError",uid="uid7"} 1
					kube_pod_container_status_waiting{container="container8",namespace="ns7",pod="pod7",uid="uid7"} 1
			`,
			MetricNames: []string{
				"kube_pod_container_status_running",
				"kube_pod_container_status_terminated",
				"kube_pod_container_status_terminated_reason",
				"kube_pod_container_status_waiting",
				"kube_pod_container_status_waiting_reason",
			},
		},
		{

			Obj: &v1.Pod{
				ObjectMeta: metav1.ObjectMeta{
					Name:              "pod1",
					CreationTimestamp: metav1.Time{Time: time.Unix(1500000000, 0)},
					Namespace:         "ns1",
					UID:               "abc-123-xxx",
				},
				Spec: v1.PodSpec{
					NodeName:          "node1",
					PriorityClassName: "system-node-critical",
					HostNetwork:       true,
					Containers: []v1.Container{
						{
							Image: "k8s.gcr.io/hyperkube2_spec",
						},
					},
				},
				Status: v1.PodStatus{
					HostIP:    "1.1.1.1",
					PodIP:     "1.2.3.4",
					StartTime: &metav1StartTime,
				},
			},
			// TODO: Should it be '1501569018' instead?
			Want: `
				# HELP kube_pod_completion_time Completion time in unix timestamp for a pod.
				# HELP kube_pod_created Unix creation timestamp
				# HELP kube_pod_info Information about pod.
				# HELP kube_pod_owner Information about the Pod's owner.
				# HELP kube_pod_start_time Start time in unix timestamp for a pod.
				# TYPE kube_pod_completion_time gauge
				# TYPE kube_pod_created gauge
				# TYPE kube_pod_info gauge
				# TYPE kube_pod_owner gauge
				# TYPE kube_pod_start_time gauge
				kube_pod_created{namespace="ns1",pod="pod1",uid="abc-123-xxx"} 1.5e+09
				kube_pod_info{created_by_kind="<none>",created_by_name="<none>",host_ip="1.1.1.1",namespace="ns1",node="node1",pod="pod1",pod_ip="1.2.3.4",uid="abc-123-xxx",priority_class="system-node-critical",host_network="true"} 1
				kube_pod_start_time{namespace="ns1",pod="pod1",uid="abc-123-xxx"} 1.501569018e+09
				kube_pod_owner{namespace="ns1",owner_is_controller="<none>",owner_kind="<none>",owner_name="<none>",pod="pod1",uid="abc-123-xxx"} 1
`,
			MetricNames: []string{"kube_pod_created", "kube_pod_info", "kube_pod_start_time", "kube_pod_completion_time", "kube_pod_owner"},
		},
		{
			Obj: &v1.Pod{
				ObjectMeta: metav1.ObjectMeta{
					Name:              "pod1",
					CreationTimestamp: metav1.Time{Time: time.Unix(1500000000, 0)},
					Namespace:         "ns1",
					UID:               "abc-123-xxx",
					DeletionTimestamp: &metav1.Time{Time: time.Unix(1800000000, 0)},
				},
				Spec: v1.PodSpec{
					NodeName:          "node1",
					PriorityClassName: "system-node-critical",
				},
				Status: v1.PodStatus{
					HostIP:    "1.1.1.1",
					PodIP:     "1.2.3.4",
					StartTime: &metav1StartTime,
				},
			},
			Want: `
				# HELP kube_pod_deletion_timestamp Unix deletion timestamp
				# TYPE kube_pod_deletion_timestamp gauge
				kube_pod_deletion_timestamp{namespace="ns1",pod="pod1",uid="abc-123-xxx"} 1.8e+09
`,
			MetricNames: []string{"kube_pod_deletion_timestamp"},
		},
		{
			Obj: &v1.Pod{
				ObjectMeta: metav1.ObjectMeta{
					Name:      "pod2",
					Namespace: "ns2",
					UID:       "uid2",
				},
				Spec: v1.PodSpec{
					RestartPolicy: v1.RestartPolicyAlways,
				},
			},
			Want: `
				# HELP kube_pod_restart_policy Describes the restart policy in use by this pod.
				# TYPE kube_pod_restart_policy gauge
				kube_pod_restart_policy{namespace="ns2",pod="pod2",type="Always",uid="uid2"} 1
				`,
			MetricNames: []string{"kube_pod_restart_policy"},
		},
		{
			Obj: &v1.Pod{
				ObjectMeta: metav1.ObjectMeta{
					Name:      "pod2",
					Namespace: "ns2",
					UID:       "uid2",
				},
				Spec: v1.PodSpec{
					RestartPolicy: v1.RestartPolicyOnFailure,
				},
			},
			Want: `
				# HELP kube_pod_restart_policy Describes the restart policy in use by this pod.
				# TYPE kube_pod_restart_policy gauge
				kube_pod_restart_policy{namespace="ns2",pod="pod2",type="OnFailure",uid="uid2"} 1
				`,
			MetricNames: []string{"kube_pod_restart_policy"},
		},
		{
			Obj: &v1.Pod{
				ObjectMeta: metav1.ObjectMeta{
					Name:      "pod2",
					Namespace: "ns2",
					UID:       "abc-456-xxx",
					OwnerReferences: []metav1.OwnerReference{
						{
							Kind:       "ReplicaSet",
							Name:       "rs-name",
							Controller: &test,
						},
					},
				},
				Spec: v1.PodSpec{
					NodeName: "node2",
					Containers: []v1.Container{
						{
							Name:  "container2_1",
							Image: "k8s.gcr.io/hyperkube2_spec",
						},
						{
							Name:  "container2_2",
							Image: "k8s.gcr.io/hyperkube2_spec",
						},
						{
							Name:  "container2_3",
							Image: "k8s.gcr.io/hyperkube2_spec",
						},
					},
				},
				Status: v1.PodStatus{
					HostIP: "1.1.1.1",
					PodIP:  "2.3.4.5",
					ContainerStatuses: []v1.ContainerStatus{
						{
							Name:        "container2_1",
							Image:       "k8s.gcr.io/hyperkube2",
							ImageID:     "docker://sha256:bbb",
							ContainerID: "docker://cd456",
							State: v1.ContainerState{
								Terminated: &v1.ContainerStateTerminated{
									FinishedAt: metav1.Time{
										Time: time.Unix(1501777018, 0),
									},
								},
							},
						},
						{
							Name:        "container2_2",
							Image:       "k8s.gcr.io/hyperkube2",
							ImageID:     "docker://sha256:bbb",
							ContainerID: "docker://cd456",
							State: v1.ContainerState{
								Terminated: &v1.ContainerStateTerminated{
									FinishedAt: metav1.Time{
										Time: time.Unix(1501888018, 0),
									},
								},
							},
						},
						{
							Name:        "container2_3",
							Image:       "k8s.gcr.io/hyperkube2",
							ImageID:     "docker://sha256:bbb",
							ContainerID: "docker://cd456",
							State: v1.ContainerState{
								Terminated: &v1.ContainerStateTerminated{
									FinishedAt: metav1.Time{
										Time: time.Unix(1501666018, 0),
									},
								},
							},
						},
					},
				},
			},
			Want: `
				# HELP kube_pod_completion_time Completion time in unix timestamp for a pod.
				# HELP kube_pod_created Unix creation timestamp
				# HELP kube_pod_info Information about pod.
				# HELP kube_pod_owner Information about the Pod's owner.
				# HELP kube_pod_start_time Start time in unix timestamp for a pod.
				# TYPE kube_pod_completion_time gauge
				# TYPE kube_pod_created gauge
				# TYPE kube_pod_info gauge
				# TYPE kube_pod_owner gauge
				# TYPE kube_pod_start_time gauge
				kube_pod_info{created_by_kind="ReplicaSet",created_by_name="rs-name",host_ip="1.1.1.1",namespace="ns2",node="node2",pod="pod2",pod_ip="2.3.4.5",uid="abc-456-xxx",priority_class="",host_network="false"} 1
				kube_pod_completion_time{namespace="ns2",pod="pod2",uid="abc-456-xxx"} 1.501888018e+09
				kube_pod_owner{namespace="ns2",owner_is_controller="true",owner_kind="ReplicaSet",owner_name="rs-name",pod="pod2",uid="abc-456-xxx"} 1
				`,
			MetricNames: []string{"kube_pod_created", "kube_pod_info", "kube_pod_start_time", "kube_pod_completion_time", "kube_pod_owner"},
		},
		{
			Obj: &v1.Pod{
				ObjectMeta: metav1.ObjectMeta{
					Name:      "pod1",
					Namespace: "ns1",
					UID:       "uid1",
				},
				Status: v1.PodStatus{
					Phase: v1.PodRunning,
				},
			},
			Want: `
				# HELP kube_pod_status_phase The pods current phase.
				# TYPE kube_pod_status_phase gauge
				kube_pod_status_phase{namespace="ns1",phase="Failed",pod="pod1",uid="uid1"} 0
				kube_pod_status_phase{namespace="ns1",phase="Pending",pod="pod1",uid="uid1"} 0
				kube_pod_status_phase{namespace="ns1",phase="Running",pod="pod1",uid="uid1"} 1
				kube_pod_status_phase{namespace="ns1",phase="Succeeded",pod="pod1",uid="uid1"} 0
				kube_pod_status_phase{namespace="ns1",phase="Unknown",pod="pod1",uid="uid1"} 0
`,
			MetricNames: []string{"kube_pod_status_phase"},
		},
		{
			Obj: &v1.Pod{
				ObjectMeta: metav1.ObjectMeta{
					Name:      "pod2",
					Namespace: "ns2",
					UID:       "uid2",
				},
				Status: v1.PodStatus{
					Phase: v1.PodPending,
				},
			},
			Want: `
				# HELP kube_pod_status_phase The pods current phase.
				# TYPE kube_pod_status_phase gauge
				kube_pod_status_phase{namespace="ns2",phase="Failed",pod="pod2",uid="uid2"} 0
				kube_pod_status_phase{namespace="ns2",phase="Pending",pod="pod2",uid="uid2"} 1
				kube_pod_status_phase{namespace="ns2",phase="Running",pod="pod2",uid="uid2"} 0
				kube_pod_status_phase{namespace="ns2",phase="Succeeded",pod="pod2",uid="uid2"} 0
				kube_pod_status_phase{namespace="ns2",phase="Unknown",pod="pod2",uid="uid2"} 0
`,
			MetricNames: []string{"kube_pod_status_phase"},
		},
		{

			Obj: &v1.Pod{
				ObjectMeta: metav1.ObjectMeta{
					Name:      "pod3",
					Namespace: "ns3",
					UID:       "uid3",
				},
				Status: v1.PodStatus{
					Phase: v1.PodUnknown,
				},
			},
			Want: `
				# HELP kube_pod_status_phase The pods current phase.
				# TYPE kube_pod_status_phase gauge
				kube_pod_status_phase{namespace="ns3",phase="Failed",pod="pod3",uid="uid3"} 0
				kube_pod_status_phase{namespace="ns3",phase="Pending",pod="pod3",uid="uid3"} 0
				kube_pod_status_phase{namespace="ns3",phase="Running",pod="pod3",uid="uid3"} 0
				kube_pod_status_phase{namespace="ns3",phase="Succeeded",pod="pod3",uid="uid3"} 0
				kube_pod_status_phase{namespace="ns3",phase="Unknown",pod="pod3",uid="uid3"} 1
`,
			MetricNames: []string{"kube_pod_status_phase"},
		},
		{
			Obj: &v1.Pod{
				ObjectMeta: metav1.ObjectMeta{
					Name:              "pod4",
					Namespace:         "ns4",
					UID:               "uid4",
					DeletionTimestamp: &metav1.Time{},
				},
				Status: v1.PodStatus{
					Phase:  v1.PodRunning,
					Reason: "NodeLost",
				},
			},
			Want: `
				# HELP kube_pod_status_phase The pods current phase.
				# HELP kube_pod_status_reason The pod status reasons
				# TYPE kube_pod_status_phase gauge
				# TYPE kube_pod_status_reason gauge
				kube_pod_status_phase{namespace="ns4",phase="Failed",pod="pod4",uid="uid4"} 0
				kube_pod_status_phase{namespace="ns4",phase="Pending",pod="pod4",uid="uid4"} 0
				kube_pod_status_phase{namespace="ns4",phase="Running",pod="pod4",uid="uid4"} 1
				kube_pod_status_phase{namespace="ns4",phase="Succeeded",pod="pod4",uid="uid4"} 0
				kube_pod_status_phase{namespace="ns4",phase="Unknown",pod="pod4",uid="uid4"} 0
				kube_pod_status_reason{namespace="ns4",pod="pod4",reason="Evicted",uid="uid4"} 0
				kube_pod_status_reason{namespace="ns4",pod="pod4",reason="NodeAffinity",uid="uid4"} 0
				kube_pod_status_reason{namespace="ns4",pod="pod4",reason="NodeLost",uid="uid4"} 1
				kube_pod_status_reason{namespace="ns4",pod="pod4",reason="Shutdown",uid="uid4"} 0
				kube_pod_status_reason{namespace="ns4",pod="pod4",reason="UnexpectedAdmissionError",uid="uid4"} 0
`,
			MetricNames: []string{"kube_pod_status_phase", "kube_pod_status_reason"},
		},
		{
			Obj: &v1.Pod{
				ObjectMeta: metav1.ObjectMeta{
					Name:              "pod4",
					Namespace:         "ns4",
					UID:               "uid4",
					DeletionTimestamp: &metav1.Time{},
				},
				Status: v1.PodStatus{
					Phase:  v1.PodRunning,
					Reason: "Evicted",
				},
			},
			Want: `
				# HELP kube_pod_status_reason The pod status reasons
				# TYPE kube_pod_status_reason gauge
				kube_pod_status_reason{namespace="ns4",pod="pod4",reason="Evicted",uid="uid4"} 1
				kube_pod_status_reason{namespace="ns4",pod="pod4",reason="NodeAffinity",uid="uid4"} 0
				kube_pod_status_reason{namespace="ns4",pod="pod4",reason="NodeLost",uid="uid4"} 0
				kube_pod_status_reason{namespace="ns4",pod="pod4",reason="Shutdown",uid="uid4"} 0
				kube_pod_status_reason{namespace="ns4",pod="pod4",reason="UnexpectedAdmissionError",uid="uid4"} 0
`,
			MetricNames: []string{"kube_pod_status_reason"},
		},
		{
			Obj: &v1.Pod{
				ObjectMeta: metav1.ObjectMeta{
					Name:              "pod4",
					Namespace:         "ns4",
					UID:               "uid4",
					DeletionTimestamp: &metav1.Time{},
				},
				Status: v1.PodStatus{
					Phase:  v1.PodRunning,
					Reason: "UnexpectedAdmissionError",
				},
			},
			Want: `
				# HELP kube_pod_status_reason The pod status reasons
				# TYPE kube_pod_status_reason gauge
				kube_pod_status_reason{namespace="ns4",pod="pod4",reason="Evicted",uid="uid4"} 0
				kube_pod_status_reason{namespace="ns4",pod="pod4",reason="NodeAffinity",uid="uid4"} 0
				kube_pod_status_reason{namespace="ns4",pod="pod4",reason="NodeLost",uid="uid4"} 0
				kube_pod_status_reason{namespace="ns4",pod="pod4",reason="Shutdown",uid="uid4"} 0
				kube_pod_status_reason{namespace="ns4",pod="pod4",reason="UnexpectedAdmissionError",uid="uid4"} 1
`,
			MetricNames: []string{"kube_pod_status_reason"},
		},
		{
			Obj: &v1.Pod{
				ObjectMeta: metav1.ObjectMeta{
					Name:              "pod4",
					Namespace:         "ns4",
					UID:               "uid4",
					DeletionTimestamp: &metav1.Time{},
				},
				Status: v1.PodStatus{
					Phase:  v1.PodRunning,
					Reason: "NodeAffinity",
				},
			},
			Want: `
				# HELP kube_pod_status_reason The pod status reasons
				# TYPE kube_pod_status_reason gauge
				kube_pod_status_reason{namespace="ns4",pod="pod4",reason="Evicted",uid="uid4"} 0
				kube_pod_status_reason{namespace="ns4",pod="pod4",reason="NodeAffinity",uid="uid4"} 1
				kube_pod_status_reason{namespace="ns4",pod="pod4",reason="NodeLost",uid="uid4"} 0
				kube_pod_status_reason{namespace="ns4",pod="pod4",reason="Shutdown",uid="uid4"} 0
				kube_pod_status_reason{namespace="ns4",pod="pod4",reason="UnexpectedAdmissionError",uid="uid4"} 0
`,
			MetricNames: []string{"kube_pod_status_reason"},
		},
		{
			Obj: &v1.Pod{
				ObjectMeta: metav1.ObjectMeta{
					Name:              "pod4",
					Namespace:         "ns4",
					UID:               "uid4",
					DeletionTimestamp: &metav1.Time{},
				},
				Status: v1.PodStatus{
					Phase:  v1.PodRunning,
					Reason: "Shutdown",
				},
			},
			Want: `
				# HELP kube_pod_status_reason The pod status reasons
				# TYPE kube_pod_status_reason gauge
				kube_pod_status_reason{namespace="ns4",pod="pod4",reason="Evicted",uid="uid4"} 0
				kube_pod_status_reason{namespace="ns4",pod="pod4",reason="NodeAffinity",uid="uid4"} 0
				kube_pod_status_reason{namespace="ns4",pod="pod4",reason="NodeLost",uid="uid4"} 0
				kube_pod_status_reason{namespace="ns4",pod="pod4",reason="Shutdown",uid="uid4"} 1
				kube_pod_status_reason{namespace="ns4",pod="pod4",reason="UnexpectedAdmissionError",uid="uid4"} 0
`,
			MetricNames: []string{"kube_pod_status_reason"},
		},
		{
			Obj: &v1.Pod{
				ObjectMeta: metav1.ObjectMeta{
					Name:              "pod4",
					Namespace:         "ns4",
					UID:               "uid4",
					DeletionTimestamp: &metav1.Time{},
				},
				Status: v1.PodStatus{
					Phase:  v1.PodRunning,
					Reason: "other reason",
				},
			},
			Want: `
				# HELP kube_pod_status_reason The pod status reasons
				# TYPE kube_pod_status_reason gauge
				kube_pod_status_reason{namespace="ns4",pod="pod4",reason="Evicted",uid="uid4"} 0
				kube_pod_status_reason{namespace="ns4",pod="pod4",reason="NodeAffinity",uid="uid4"} 0
				kube_pod_status_reason{namespace="ns4",pod="pod4",reason="NodeLost",uid="uid4"} 0
				kube_pod_status_reason{namespace="ns4",pod="pod4",reason="Shutdown",uid="uid4"} 0
				kube_pod_status_reason{namespace="ns4",pod="pod4",reason="UnexpectedAdmissionError",uid="uid4"} 0
`,
			MetricNames: []string{"kube_pod_status_reason"},
		},
		{
			Obj: &v1.Pod{
				ObjectMeta: metav1.ObjectMeta{
					Name:      "pod1",
					Namespace: "ns1",
					UID:       "uid1",
				},
				Status: v1.PodStatus{
					Conditions: []v1.PodCondition{
						{
							Type:   v1.PodReady,
							Status: v1.ConditionTrue,
						},
					},
				},
			},
			Want: `
				# HELP kube_pod_status_ready Describes whether the pod is ready to serve requests.
				# TYPE kube_pod_status_ready gauge
				kube_pod_status_ready{condition="false",namespace="ns1",pod="pod1",uid="uid1"} 0
				kube_pod_status_ready{condition="true",namespace="ns1",pod="pod1",uid="uid1"} 1
				kube_pod_status_ready{condition="unknown",namespace="ns1",pod="pod1",uid="uid1"} 0
			`,
			MetricNames: []string{"kube_pod_status_ready"},
		},
		{
			Obj: &v1.Pod{
				ObjectMeta: metav1.ObjectMeta{
					Name:      "pod2",
					Namespace: "ns2",
					UID:       "uid2",
				},
				Status: v1.PodStatus{
					Conditions: []v1.PodCondition{
						{
							Type:   v1.PodReady,
							Status: v1.ConditionFalse,
						},
					},
				},
			},
			Want: `
				# HELP kube_pod_status_ready Describes whether the pod is ready to serve requests.
				# TYPE kube_pod_status_ready gauge
				kube_pod_status_ready{condition="false",namespace="ns2",pod="pod2",uid="uid2"} 1
				kube_pod_status_ready{condition="true",namespace="ns2",pod="pod2",uid="uid2"} 0
				kube_pod_status_ready{condition="unknown",namespace="ns2",pod="pod2",uid="uid2"} 0
			`,
			MetricNames: []string{"kube_pod_status_ready"},
		},
		{
			Obj: &v1.Pod{
				ObjectMeta: metav1.ObjectMeta{
					Name:      "pod1",
					Namespace: "ns1",
					UID:       "uid1",
				},
				Status: v1.PodStatus{
					Conditions: []v1.PodCondition{
						{
							Type:   v1.PodScheduled,
							Status: v1.ConditionTrue,
							LastTransitionTime: metav1.Time{
								Time: time.Unix(1501666018, 0),
							},
						},
					},
				},
			},
			Want: `
				# HELP kube_pod_status_scheduled Describes the status of the scheduling process for the pod.
				# HELP kube_pod_status_scheduled_time Unix timestamp when pod moved into scheduled status
				# TYPE kube_pod_status_scheduled gauge
				# TYPE kube_pod_status_scheduled_time gauge
				kube_pod_status_scheduled_time{namespace="ns1",pod="pod1",uid="uid1"} 1.501666018e+09
				kube_pod_status_scheduled{condition="false",namespace="ns1",pod="pod1",uid="uid1"} 0
				kube_pod_status_scheduled{condition="true",namespace="ns1",pod="pod1",uid="uid1"} 1
				kube_pod_status_scheduled{condition="unknown",namespace="ns1",pod="pod1",uid="uid1"} 0
			`,
			MetricNames: []string{"kube_pod_status_scheduled", "kube_pod_status_scheduled_time"},
		},
		{
			Obj: &v1.Pod{
				ObjectMeta: metav1.ObjectMeta{
					Name:      "pod2",
					Namespace: "ns2",
					UID:       "uid2",
				},
				Status: v1.PodStatus{
					Conditions: []v1.PodCondition{
						{
							Type:   v1.PodScheduled,
							Status: v1.ConditionFalse,
						},
					},
				},
			},
			Want: `
				# HELP kube_pod_status_scheduled Describes the status of the scheduling process for the pod.
				# HELP kube_pod_status_scheduled_time Unix timestamp when pod moved into scheduled status
				# TYPE kube_pod_status_scheduled gauge
				# TYPE kube_pod_status_scheduled_time gauge
				kube_pod_status_scheduled{condition="false",namespace="ns2",pod="pod2",uid="uid2"} 1
				kube_pod_status_scheduled{condition="true",namespace="ns2",pod="pod2",uid="uid2"} 0
				kube_pod_status_scheduled{condition="unknown",namespace="ns2",pod="pod2",uid="uid2"} 0
			`,
			MetricNames: []string{"kube_pod_status_scheduled", "kube_pod_status_scheduled_time"},
		},
		{
			Obj: &v1.Pod{
				ObjectMeta: metav1.ObjectMeta{
					Name:      "pod2",
					Namespace: "ns2",
					UID:       "uid2",
				},
				Status: v1.PodStatus{
					Conditions: []v1.PodCondition{
						{
							Type:    v1.PodScheduled,
							Status:  v1.ConditionFalse,
							Reason:  "Unschedulable",
							Message: "0/3 nodes are available: 3 Insufficient cpu.",
						},
					},
				},
			},
			Want: `
				# HELP kube_pod_status_unschedulable Describes the unschedulable status for the pod.
				# TYPE kube_pod_status_unschedulable gauge
				kube_pod_status_unschedulable{namespace="ns2",pod="pod2",uid="uid2"} 1
			`,
			MetricNames: []string{"kube_pod_status_unschedulable"},
		},
		{
			Obj: &v1.Pod{
				ObjectMeta: metav1.ObjectMeta{
					Name:      "pod1",
					Namespace: "ns1",
					UID:       "uid1",
				},
				Spec: v1.PodSpec{
					Containers: []v1.Container{
						{
							Name: "pod1_con1",
							Resources: v1.ResourceRequirements{
								Requests: map[v1.ResourceName]resource.Quantity{
									v1.ResourceCPU:                    resource.MustParse("200m"),
									v1.ResourceMemory:                 resource.MustParse("100M"),
									v1.ResourceEphemeralStorage:       resource.MustParse("300M"),
									v1.ResourceStorage:                resource.MustParse("400M"),
									v1.ResourceName("nvidia.com/gpu"): resource.MustParse("1"),
								},
								Limits: map[v1.ResourceName]resource.Quantity{
									v1.ResourceCPU:                    resource.MustParse("200m"),
									v1.ResourceMemory:                 resource.MustParse("100M"),
									v1.ResourceEphemeralStorage:       resource.MustParse("300M"),
									v1.ResourceStorage:                resource.MustParse("400M"),
									v1.ResourceName("nvidia.com/gpu"): resource.MustParse("1"),
								},
							},
						},
						{
							Name: "pod1_con2",
							Resources: v1.ResourceRequirements{
								Requests: map[v1.ResourceName]resource.Quantity{
									v1.ResourceCPU:    resource.MustParse("300m"),
									v1.ResourceMemory: resource.MustParse("200M"),
								},
								Limits: map[v1.ResourceName]resource.Quantity{
									v1.ResourceCPU:    resource.MustParse("300m"),
									v1.ResourceMemory: resource.MustParse("200M"),
								},
							},
						},
					},
					InitContainers: []v1.Container{
						{
							Name: "pod1_initcon1",
							Resources: v1.ResourceRequirements{
								Requests: map[v1.ResourceName]resource.Quantity{
									v1.ResourceCPU:                    resource.MustParse("200m"),
									v1.ResourceMemory:                 resource.MustParse("100M"),
									v1.ResourceEphemeralStorage:       resource.MustParse("300M"),
									v1.ResourceStorage:                resource.MustParse("400M"),
									v1.ResourceName("nvidia.com/gpu"): resource.MustParse("1"),
								},
								Limits: map[v1.ResourceName]resource.Quantity{
									v1.ResourceCPU:                    resource.MustParse("200m"),
									v1.ResourceMemory:                 resource.MustParse("100M"),
									v1.ResourceEphemeralStorage:       resource.MustParse("300M"),
									v1.ResourceStorage:                resource.MustParse("400M"),
									v1.ResourceName("nvidia.com/gpu"): resource.MustParse("1"),
								},
							},
						},
					},
				},
			},
			Want: `
				# HELP kube_pod_container_resource_limits The number of requested limit resource by a container.
				# HELP kube_pod_container_resource_requests The number of requested request resource by a container.
				# HELP kube_pod_init_container_resource_limits The number of requested limit resource by an init container.
				# HELP kube_pod_init_container_resource_requests The number of requested request resource by an init container.
				# HELP kube_pod_init_container_status_last_terminated_reason Describes the last reason the init container was in terminated state.
				# TYPE kube_pod_container_resource_limits gauge
				# TYPE kube_pod_container_resource_requests gauge
				# TYPE kube_pod_init_container_resource_limits gauge
				# TYPE kube_pod_init_container_resource_requests gauge
				# TYPE kube_pod_init_container_status_last_terminated_reason gauge
				kube_pod_container_resource_limits{container="pod1_con1",namespace="ns1",node="",pod="pod1",resource="cpu",unit="core",uid="uid1"} 0.2
				kube_pod_container_resource_limits{container="pod1_con1",namespace="ns1",node="",pod="pod1",resource="ephemeral_storage",unit="byte",uid="uid1"} 3e+08
				kube_pod_container_resource_limits{container="pod1_con1",namespace="ns1",node="",pod="pod1",resource="memory",unit="byte",uid="uid1"} 1e+08
				kube_pod_container_resource_limits{container="pod1_con1",namespace="ns1",node="",pod="pod1",resource="nvidia_com_gpu",unit="integer",uid="uid1"} 1
				kube_pod_container_resource_limits{container="pod1_con1",namespace="ns1",node="",pod="pod1",resource="storage",unit="byte",uid="uid1"} 4e+08
				kube_pod_container_resource_limits{container="pod1_con2",namespace="ns1",node="",pod="pod1",resource="cpu",unit="core",uid="uid1"} 0.3
				kube_pod_container_resource_limits{container="pod1_con2",namespace="ns1",node="",pod="pod1",resource="memory",unit="byte",uid="uid1"} 2e+08
				kube_pod_container_resource_requests{container="pod1_con1",namespace="ns1",node="",pod="pod1",resource="cpu",unit="core",uid="uid1"} 0.2
				kube_pod_container_resource_requests{container="pod1_con1",namespace="ns1",node="",pod="pod1",resource="ephemeral_storage",unit="byte",uid="uid1"} 3e+08
				kube_pod_container_resource_requests{container="pod1_con1",namespace="ns1",node="",pod="pod1",resource="memory",unit="byte",uid="uid1"} 1e+08
				kube_pod_container_resource_requests{container="pod1_con1",namespace="ns1",node="",pod="pod1",resource="nvidia_com_gpu",unit="integer",uid="uid1"} 1
				kube_pod_container_resource_requests{container="pod1_con1",namespace="ns1",node="",pod="pod1",resource="storage",unit="byte",uid="uid1"} 4e+08
				kube_pod_container_resource_requests{container="pod1_con2",namespace="ns1",node="",pod="pod1",resource="cpu",unit="core",uid="uid1"} 0.3
				kube_pod_container_resource_requests{container="pod1_con2",namespace="ns1",node="",pod="pod1",resource="memory",unit="byte",uid="uid1"} 2e+08
				kube_pod_init_container_resource_limits{container="pod1_initcon1",namespace="ns1",node="",pod="pod1",resource="cpu",unit="core",uid="uid1"} 0.2
				kube_pod_init_container_resource_limits{container="pod1_initcon1",namespace="ns1",node="",pod="pod1",resource="ephemeral_storage",unit="byte",uid="uid1"} 3e+08
				kube_pod_init_container_resource_limits{container="pod1_initcon1",namespace="ns1",node="",pod="pod1",resource="memory",unit="byte",uid="uid1"} 1e+08
				kube_pod_init_container_resource_limits{container="pod1_initcon1",namespace="ns1",node="",pod="pod1",resource="nvidia_com_gpu",unit="integer",uid="uid1"} 1
				kube_pod_init_container_resource_limits{container="pod1_initcon1",namespace="ns1",node="",pod="pod1",resource="storage",unit="byte",uid="uid1"} 4e+08
				kube_pod_init_container_resource_requests{container="pod1_initcon1",namespace="ns1",node="",pod="pod1",resource="cpu",unit="core",uid="uid1"} 0.2
				kube_pod_init_container_resource_requests{container="pod1_initcon1",namespace="ns1",node="",pod="pod1",resource="ephemeral_storage",unit="byte",uid="uid1"} 3e+08
				kube_pod_init_container_resource_requests{container="pod1_initcon1",namespace="ns1",node="",pod="pod1",resource="memory",unit="byte",uid="uid1"} 1e+08
				kube_pod_init_container_resource_requests{container="pod1_initcon1",namespace="ns1",node="",pod="pod1",resource="nvidia_com_gpu",unit="integer",uid="uid1"} 1
				kube_pod_init_container_resource_requests{container="pod1_initcon1",namespace="ns1",node="",pod="pod1",resource="storage",unit="byte",uid="uid1"} 4e+08
			`,
			MetricNames: []string{
				"kube_pod_container_resource_requests",
				"kube_pod_container_resource_limits",
				"kube_pod_init_container_resource_limits",
				"kube_pod_init_container_resource_requests",
				"kube_pod_init_container_status_last_terminated_reason",
			},
		},
		{

			Obj: &v1.Pod{
				ObjectMeta: metav1.ObjectMeta{
					Name:      "pod2",
					Namespace: "ns2",
					UID:       "uid2",
				},
				Spec: v1.PodSpec{
					Containers: []v1.Container{
						{
							Name: "pod2_con1",
							Resources: v1.ResourceRequirements{
								Requests: map[v1.ResourceName]resource.Quantity{
									v1.ResourceCPU:    resource.MustParse("400m"),
									v1.ResourceMemory: resource.MustParse("300M"),
								},
								Limits: map[v1.ResourceName]resource.Quantity{
									v1.ResourceCPU:    resource.MustParse("400m"),
									v1.ResourceMemory: resource.MustParse("300M"),
								},
							},
						},
						{
							Name: "pod2_con2",
							Resources: v1.ResourceRequirements{
								Requests: map[v1.ResourceName]resource.Quantity{
									v1.ResourceCPU:    resource.MustParse("500m"),
									v1.ResourceMemory: resource.MustParse("400M"),
								},
								Limits: map[v1.ResourceName]resource.Quantity{
									v1.ResourceCPU:    resource.MustParse("500m"),
									v1.ResourceMemory: resource.MustParse("400M"),
								},
							},
						},
						// A container without a resource specification. No metrics will be emitted for that.
						{
							Name: "pod2_con3",
						},
					},
					InitContainers: []v1.Container{
						{
							Name: "pod2_initcon1",
							Resources: v1.ResourceRequirements{
								Requests: map[v1.ResourceName]resource.Quantity{
									v1.ResourceCPU:    resource.MustParse("400m"),
									v1.ResourceMemory: resource.MustParse("300M"),
								},
								Limits: map[v1.ResourceName]resource.Quantity{
									v1.ResourceCPU:    resource.MustParse("400m"),
									v1.ResourceMemory: resource.MustParse("300M"),
								},
							},
						},
					},
				},
			},
			Want: `
				# HELP kube_pod_init_container_resource_limits The number of requested limit resource by an init container.
				# HELP kube_pod_init_container_resource_requests The number of requested request resource by an init container.
				# TYPE kube_pod_init_container_resource_limits gauge
				# TYPE kube_pod_init_container_resource_requests gauge
				kube_pod_init_container_resource_limits{container="pod2_initcon1",namespace="ns2",node="",pod="pod2",resource="cpu",uid="uid2",unit="core"} 0.4
				kube_pod_init_container_resource_limits{container="pod2_initcon1",namespace="ns2",node="",pod="pod2",resource="memory",uid="uid2",unit="byte"} 3e+08
				kube_pod_init_container_resource_requests{container="pod2_initcon1",namespace="ns2",node="",pod="pod2",resource="cpu",uid="uid2",unit="core"} 0.4
				kube_pod_init_container_resource_requests{container="pod2_initcon1",namespace="ns2",node="",pod="pod2",resource="memory",uid="uid2",unit="byte"} 3e+08
			`,
			MetricNames: []string{
				"kube_pod_init_container_resource_limits",
				"kube_pod_init_container_resource_requests",
			},
		},
		{
			Obj: &v1.Pod{
				ObjectMeta: metav1.ObjectMeta{
					Name:      "pod1",
					Namespace: "ns1",
					UID:       "uid1",
					Labels: map[string]string{
						"app": "example",
					},
				},
				Spec: v1.PodSpec{},
			},
			Want: `
				# HELP kube_pod_labels Kubernetes labels converted to Prometheus labels.
				# TYPE kube_pod_labels gauge
				kube_pod_labels{namespace="ns1",pod="pod1",uid="uid1"} 1
		`,
			MetricNames: []string{
				"kube_pod_labels",
			},
		},
		{
			Obj: &v1.Pod{
				ObjectMeta: metav1.ObjectMeta{
					Name:      "pod1",
					Namespace: "ns1",
					UID:       "uid1",
					Labels: map[string]string{
						"app": "example",
					},
				},
				Spec: v1.PodSpec{
					Volumes: []v1.Volume{
						{
							Name: "myvol",
							VolumeSource: v1.VolumeSource{
								PersistentVolumeClaim: &v1.PersistentVolumeClaimVolumeSource{
									ClaimName: "claim1",
									ReadOnly:  false,
								},
							},
						},
						{
							Name: "my-readonly-vol",
							VolumeSource: v1.VolumeSource{
								PersistentVolumeClaim: &v1.PersistentVolumeClaimVolumeSource{
									ClaimName: "claim2",
									ReadOnly:  true,
								},
							},
						},
						{
							Name: "not-pvc-vol",
							VolumeSource: v1.VolumeSource{
								EmptyDir: &v1.EmptyDirVolumeSource{
									Medium: "memory",
								},
							},
						},
					},
				},
			},
			Want: `
				# HELP kube_pod_spec_volumes_persistentvolumeclaims_info Information about persistentvolumeclaim volumes in a pod.
				# HELP kube_pod_spec_volumes_persistentvolumeclaims_readonly Describes whether a persistentvolumeclaim is mounted read only.
				# TYPE kube_pod_spec_volumes_persistentvolumeclaims_info gauge
				# TYPE kube_pod_spec_volumes_persistentvolumeclaims_readonly gauge
				kube_pod_spec_volumes_persistentvolumeclaims_info{namespace="ns1",persistentvolumeclaim="claim1",pod="pod1",volume="myvol",uid="uid1"} 1
				kube_pod_spec_volumes_persistentvolumeclaims_info{namespace="ns1",persistentvolumeclaim="claim2",pod="pod1",volume="my-readonly-vol",uid="uid1"} 1
				kube_pod_spec_volumes_persistentvolumeclaims_readonly{namespace="ns1",persistentvolumeclaim="claim1",pod="pod1",volume="myvol",uid="uid1"} 0
				kube_pod_spec_volumes_persistentvolumeclaims_readonly{namespace="ns1",persistentvolumeclaim="claim2",pod="pod1",volume="my-readonly-vol",uid="uid1"} 1

		`,
			MetricNames: []string{
				"kube_pod_spec_volumes_persistentvolumeclaims_info",
				"kube_pod_spec_volumes_persistentvolumeclaims_readonly",
			},
		},
		{
			Obj: &v1.Pod{
				ObjectMeta: metav1.ObjectMeta{
					Name:      "pod1",
					Namespace: "ns1",
<<<<<<< HEAD
					Annotations: map[string]string{
						"chaos.alpha.kubernetes.io/enabled": "true",
=======
					UID:       "uid1",
					Labels: map[string]string{
						"app": "example",
					},
				},
				Spec: v1.PodSpec{
					RuntimeClassName: &runtimeclass,
				},
			},
			Want: `
				# HELP kube_pod_runtimeclass_name_info The runtimeclass associated with the pod.
				# TYPE kube_pod_runtimeclass_name_info gauge
				kube_pod_runtimeclass_name_info{namespace="ns1",pod="pod1",runtimeclass_name="foo",uid="uid1"} 1
			`,
			MetricNames: []string{
				"kube_pod_runtimeclass_name_info",
			},
		},
		{
			Obj: &v1.Pod{
				ObjectMeta: metav1.ObjectMeta{
					Name:      "pod1",
					Namespace: "ns1",
					UID:       "uid1",
					Labels: map[string]string{
						"app": "example",
>>>>>>> 3e12ba04
					},
				},
				Spec: v1.PodSpec{},
			},
<<<<<<< HEAD
			Want: `
				# HELP kube_pod_chaoskube_enabled Describes whether the pod can be killed by chaoskube
				# TYPE kube_pod_chaoskube_enabled gauge
				kube_pod_chaoskube_enabled{namespace="ns1",pod="pod1",pod_chaoskube_enabled="true"} 1
		`,
			MetricNames: []string{
				"kube_pod_chaoskube_enabled",
=======
			AllowLabelsList: []string{"wildcard-not-first", options.LabelWildcard},
			Want: `
				# HELP kube_pod_labels Kubernetes labels converted to Prometheus labels.
				# TYPE kube_pod_labels gauge
				kube_pod_labels{namespace="ns1",pod="pod1",uid="uid1"} 1
		`,
			MetricNames: []string{
				"kube_pod_labels",
>>>>>>> 3e12ba04
			},
		},
		{
			Obj: &v1.Pod{
				ObjectMeta: metav1.ObjectMeta{
					Name:      "pod1",
					Namespace: "ns1",
<<<<<<< HEAD
					Annotations: map[string]string{
						"chaos.alpha.kubernetes.io/enabled": "false",
=======
					UID:       "uid1",
					Labels: map[string]string{
						"app": "example",
>>>>>>> 3e12ba04
					},
				},
				Spec: v1.PodSpec{},
			},
<<<<<<< HEAD
			Want: `
				# HELP kube_pod_chaoskube_enabled Describes whether the pod can be killed by chaoskube
				# TYPE kube_pod_chaoskube_enabled gauge
				kube_pod_chaoskube_enabled{namespace="ns1",pod="pod1",pod_chaoskube_enabled="false"} 0
		`,
			MetricNames: []string{
				"kube_pod_chaoskube_enabled",
=======
			AllowLabelsList: []string{options.LabelWildcard},
			Want: `
				# HELP kube_pod_labels Kubernetes labels converted to Prometheus labels.
				# TYPE kube_pod_labels gauge
				kube_pod_labels{label_app="example",namespace="ns1",pod="pod1",uid="uid1"} 1
		`,
			MetricNames: []string{
				"kube_pod_labels",
			},
		},
		{
			Obj: &v1.Pod{
				ObjectMeta: metav1.ObjectMeta{
					Name:      "pod1",
					Namespace: "ns1",
					UID:       "uid1",
				},
				Spec: v1.PodSpec{
					NodeSelector: map[string]string{
						"a": "b",
					},
				},
			},
			AllowLabelsList: []string{options.LabelWildcard},
			Want: `
				# HELP kube_pod_nodeselectors Describes the Pod nodeSelectors.
				# TYPE kube_pod_nodeselectors gauge
				kube_pod_nodeselectors{nodeselector_a="b",namespace="ns1",pod="pod1",uid="uid1"} 1
		`,
			MetricNames: []string{
				"kube_pod_nodeselectors",
			},
		},
		{
			Obj: &v1.Pod{
				ObjectMeta: metav1.ObjectMeta{
					Name:      "pod2",
					Namespace: "ns1",
					UID:       "uid6",
				},
				Spec: v1.PodSpec{
					NodeSelector: map[string]string{
						"kubernetes.io/os":                 "linux",
						"cloud.google.com/gke-accelerator": "nvidia-tesla-t4",
					},
				},
			},
			AllowLabelsList: []string{options.LabelWildcard},
			Want: `
				# HELP kube_pod_nodeselectors Describes the Pod nodeSelectors.
				# TYPE kube_pod_nodeselectors gauge
				kube_pod_nodeselectors{nodeselector_kubernetes_io_os="linux",nodeselector_cloud_google_com_gke_accelerator="nvidia-tesla-t4",namespace="ns1",pod="pod2",uid="uid6"} 1
		`,
			MetricNames: []string{
				"kube_pod_nodeselector",
>>>>>>> 3e12ba04
			},
		},
		{
			Obj: &v1.Pod{
				ObjectMeta: metav1.ObjectMeta{
					Name:      "pod1",
					Namespace: "ns1",
<<<<<<< HEAD
				},
				Spec: v1.PodSpec{},
			},
			Want: `
				# HELP kube_pod_chaoskube_enabled Describes whether the pod can be killed by chaoskube
				# TYPE kube_pod_chaoskube_enabled gauge
				kube_pod_chaoskube_enabled{namespace="ns1",pod="pod1",pod_chaoskube_enabled="false"} 0
		`,
			MetricNames: []string{
				"kube_pod_chaoskube_enabled",
=======
					UID:       "uid1",
					Annotations: map[string]string{
						"app": "example",
					},
				},
				Spec: v1.PodSpec{},
			},
			AllowAnnotationsList: []string{options.LabelWildcard},
			Want: `
				# HELP kube_pod_annotations Kubernetes annotations converted to Prometheus labels.
				# TYPE kube_pod_annotations gauge
				kube_pod_annotations{annotation_app="example",namespace="ns1",pod="pod1",uid="uid1"} 1
		`,
			MetricNames: []string{
				"kube_pod_annotations",
>>>>>>> 3e12ba04
			},
		},
	}

	for i, c := range cases {
		c.Func = generator.ComposeMetricGenFuncs(podMetricFamilies(c.AllowAnnotationsList, c.AllowLabelsList))
		c.Headers = generator.ExtractMetricFamilyHeaders(podMetricFamilies(c.AllowAnnotationsList, c.AllowLabelsList))
		if err := c.run(); err != nil {
			t.Errorf("unexpected collecting result in %vth run:\n%s", i, err)
		}
	}
}

func BenchmarkPodStore(b *testing.B) {
	b.ReportAllocs()

	f := generator.ComposeMetricGenFuncs(podMetricFamilies(nil, nil))

	pod := &v1.Pod{
		ObjectMeta: metav1.ObjectMeta{
			Name:      "pod1",
			Namespace: "ns1",
			UID:       "uid1",
		},
		Spec: v1.PodSpec{
			Containers: []v1.Container{
				{
					Name:  "container1",
					Image: "k8s.gcr.io/hyperkube1_spec",
				},
				{
					Name:  "container2",
					Image: "k8s.gcr.io/hyperkube1_spec",
				},
				{
					Name:  "container3",
					Image: "k8s.gcr.io/hyperkube1_spec",
				},
			},
		},
		Status: v1.PodStatus{
			ContainerStatuses: []v1.ContainerStatus{
				{
					Name:         "container1",
					Image:        "k8s.gcr.io/hyperkube1",
					ImageID:      "docker://sha256:aaa",
					ContainerID:  "docker://ab123",
					Ready:        true,
					RestartCount: 0,
					State: v1.ContainerState{
						Running: &v1.ContainerStateRunning{},
					},
					LastTerminationState: v1.ContainerState{
						Terminated: &v1.ContainerStateTerminated{
							Reason: "OOMKilled",
						},
					},
				},
				{
					Name:         "container2",
					Image:        "k8s.gcr.io/hyperkube1",
					ImageID:      "docker://sha256:aaa",
					ContainerID:  "docker://ab123",
					Ready:        true,
					RestartCount: 0,
					State: v1.ContainerState{
						Running: &v1.ContainerStateRunning{},
					},
					LastTerminationState: v1.ContainerState{
						Terminated: &v1.ContainerStateTerminated{
							Reason: "OOMKilled",
						},
					},
				},
				{
					Name:         "container3",
					Image:        "k8s.gcr.io/hyperkube1",
					ImageID:      "docker://sha256:aaa",
					ContainerID:  "docker://ab123",
					Ready:        true,
					RestartCount: 0,
					State: v1.ContainerState{
						Running: &v1.ContainerStateRunning{},
					},
					LastTerminationState: v1.ContainerState{
						Terminated: &v1.ContainerStateTerminated{
							Reason: "OOMKilled",
						},
					},
				},
			},
		},
	}

	expectedFamilies := 44
	for n := 0; n < b.N; n++ {
		families := f(pod)
		if len(families) != expectedFamilies {
			b.Fatalf("expected %d but got %v", expectedFamilies, len(families))
		}
	}
}<|MERGE_RESOLUTION|>--- conflicted
+++ resolved
@@ -610,7 +610,7 @@
 				kube_pod_container_status_waiting_reason{container="container3",namespace="ns2",pod="pod2",reason="ContainerCreating",uid="uid2"} 1
 				kube_pod_container_status_waiting{container="container2",namespace="ns2",pod="pod2",uid="uid2"} 0
 				kube_pod_container_status_waiting{container="container3",namespace="ns2",pod="pod2",uid="uid2"} 1
-`,
+			`,
 			MetricNames: []string{
 				"kube_pod_container_status_running",
 				"kube_pod_container_state_started",
@@ -664,7 +664,7 @@
 				kube_pod_container_status_terminated{container="container4",namespace="ns3",pod="pod3",uid="uid3"} 0
 				kube_pod_container_status_waiting_reason{container="container4",namespace="ns3",pod="pod3",reason="CrashLoopBackOff",uid="uid3"} 1
 				kube_pod_container_status_waiting{container="container4",namespace="ns3",pod="pod3",uid="uid3"} 1
-`,
+			`,
 			MetricNames: []string{
 				"kube_pod_container_status_running",
 				"kube_pod_container_status_terminated",
@@ -854,7 +854,7 @@
 				kube_pod_container_status_terminated{container="container5",namespace="ns4",pod="pod4",uid="uid4"} 0
 				kube_pod_container_status_waiting_reason{container="container5",namespace="ns4",pod="pod4",reason="ImagePullBackOff",uid="uid4"} 1
 				kube_pod_container_status_waiting{container="container5",namespace="ns4",pod="pod4",uid="uid4"} 1
-`,
+			`,
 			MetricNames: []string{
 				"kube_pod_container_status_running",
 				"kube_pod_container_status_waiting",
@@ -1008,7 +1008,7 @@
 				kube_pod_info{created_by_kind="<none>",created_by_name="<none>",host_ip="1.1.1.1",namespace="ns1",node="node1",pod="pod1",pod_ip="1.2.3.4",uid="abc-123-xxx",priority_class="system-node-critical",host_network="true"} 1
 				kube_pod_start_time{namespace="ns1",pod="pod1",uid="abc-123-xxx"} 1.501569018e+09
 				kube_pod_owner{namespace="ns1",owner_is_controller="<none>",owner_kind="<none>",owner_name="<none>",pod="pod1",uid="abc-123-xxx"} 1
-`,
+			`,
 			MetricNames: []string{"kube_pod_created", "kube_pod_info", "kube_pod_start_time", "kube_pod_completion_time", "kube_pod_owner"},
 		},
 		{
@@ -1034,7 +1034,7 @@
 				# HELP kube_pod_deletion_timestamp Unix deletion timestamp
 				# TYPE kube_pod_deletion_timestamp gauge
 				kube_pod_deletion_timestamp{namespace="ns1",pod="pod1",uid="abc-123-xxx"} 1.8e+09
-`,
+			`,
 			MetricNames: []string{"kube_pod_deletion_timestamp"},
 		},
 		{
@@ -1186,7 +1186,7 @@
 				kube_pod_status_phase{namespace="ns1",phase="Running",pod="pod1",uid="uid1"} 1
 				kube_pod_status_phase{namespace="ns1",phase="Succeeded",pod="pod1",uid="uid1"} 0
 				kube_pod_status_phase{namespace="ns1",phase="Unknown",pod="pod1",uid="uid1"} 0
-`,
+			`,
 			MetricNames: []string{"kube_pod_status_phase"},
 		},
 		{
@@ -1208,7 +1208,7 @@
 				kube_pod_status_phase{namespace="ns2",phase="Running",pod="pod2",uid="uid2"} 0
 				kube_pod_status_phase{namespace="ns2",phase="Succeeded",pod="pod2",uid="uid2"} 0
 				kube_pod_status_phase{namespace="ns2",phase="Unknown",pod="pod2",uid="uid2"} 0
-`,
+			`,
 			MetricNames: []string{"kube_pod_status_phase"},
 		},
 		{
@@ -1231,7 +1231,7 @@
 				kube_pod_status_phase{namespace="ns3",phase="Running",pod="pod3",uid="uid3"} 0
 				kube_pod_status_phase{namespace="ns3",phase="Succeeded",pod="pod3",uid="uid3"} 0
 				kube_pod_status_phase{namespace="ns3",phase="Unknown",pod="pod3",uid="uid3"} 1
-`,
+			`,
 			MetricNames: []string{"kube_pod_status_phase"},
 		},
 		{
@@ -1262,7 +1262,7 @@
 				kube_pod_status_reason{namespace="ns4",pod="pod4",reason="NodeLost",uid="uid4"} 1
 				kube_pod_status_reason{namespace="ns4",pod="pod4",reason="Shutdown",uid="uid4"} 0
 				kube_pod_status_reason{namespace="ns4",pod="pod4",reason="UnexpectedAdmissionError",uid="uid4"} 0
-`,
+			`,
 			MetricNames: []string{"kube_pod_status_phase", "kube_pod_status_reason"},
 		},
 		{
@@ -1286,7 +1286,7 @@
 				kube_pod_status_reason{namespace="ns4",pod="pod4",reason="NodeLost",uid="uid4"} 0
 				kube_pod_status_reason{namespace="ns4",pod="pod4",reason="Shutdown",uid="uid4"} 0
 				kube_pod_status_reason{namespace="ns4",pod="pod4",reason="UnexpectedAdmissionError",uid="uid4"} 0
-`,
+			`,
 			MetricNames: []string{"kube_pod_status_reason"},
 		},
 		{
@@ -1310,7 +1310,7 @@
 				kube_pod_status_reason{namespace="ns4",pod="pod4",reason="NodeLost",uid="uid4"} 0
 				kube_pod_status_reason{namespace="ns4",pod="pod4",reason="Shutdown",uid="uid4"} 0
 				kube_pod_status_reason{namespace="ns4",pod="pod4",reason="UnexpectedAdmissionError",uid="uid4"} 1
-`,
+			`,
 			MetricNames: []string{"kube_pod_status_reason"},
 		},
 		{
@@ -1334,7 +1334,7 @@
 				kube_pod_status_reason{namespace="ns4",pod="pod4",reason="NodeLost",uid="uid4"} 0
 				kube_pod_status_reason{namespace="ns4",pod="pod4",reason="Shutdown",uid="uid4"} 0
 				kube_pod_status_reason{namespace="ns4",pod="pod4",reason="UnexpectedAdmissionError",uid="uid4"} 0
-`,
+			`,
 			MetricNames: []string{"kube_pod_status_reason"},
 		},
 		{
@@ -1358,7 +1358,7 @@
 				kube_pod_status_reason{namespace="ns4",pod="pod4",reason="NodeLost",uid="uid4"} 0
 				kube_pod_status_reason{namespace="ns4",pod="pod4",reason="Shutdown",uid="uid4"} 1
 				kube_pod_status_reason{namespace="ns4",pod="pod4",reason="UnexpectedAdmissionError",uid="uid4"} 0
-`,
+			`,
 			MetricNames: []string{"kube_pod_status_reason"},
 		},
 		{
@@ -1382,7 +1382,7 @@
 				kube_pod_status_reason{namespace="ns4",pod="pod4",reason="NodeLost",uid="uid4"} 0
 				kube_pod_status_reason{namespace="ns4",pod="pod4",reason="Shutdown",uid="uid4"} 0
 				kube_pod_status_reason{namespace="ns4",pod="pod4",reason="UnexpectedAdmissionError",uid="uid4"} 0
-`,
+			`,
 			MetricNames: []string{"kube_pod_status_reason"},
 		},
 		{
@@ -1783,10 +1783,8 @@
 				ObjectMeta: metav1.ObjectMeta{
 					Name:      "pod1",
 					Namespace: "ns1",
-<<<<<<< HEAD
 					Annotations: map[string]string{
 						"chaos.alpha.kubernetes.io/enabled": "true",
-=======
 					UID:       "uid1",
 					Labels: map[string]string{
 						"app": "example",
@@ -1813,12 +1811,10 @@
 					UID:       "uid1",
 					Labels: map[string]string{
 						"app": "example",
->>>>>>> 3e12ba04
 					},
 				},
 				Spec: v1.PodSpec{},
 			},
-<<<<<<< HEAD
 			Want: `
 				# HELP kube_pod_chaoskube_enabled Describes whether the pod can be killed by chaoskube
 				# TYPE kube_pod_chaoskube_enabled gauge
@@ -1826,7 +1822,6 @@
 		`,
 			MetricNames: []string{
 				"kube_pod_chaoskube_enabled",
-=======
 			AllowLabelsList: []string{"wildcard-not-first", options.LabelWildcard},
 			Want: `
 				# HELP kube_pod_labels Kubernetes labels converted to Prometheus labels.
@@ -1835,7 +1830,6 @@
 		`,
 			MetricNames: []string{
 				"kube_pod_labels",
->>>>>>> 3e12ba04
 			},
 		},
 		{
@@ -1843,19 +1837,15 @@
 				ObjectMeta: metav1.ObjectMeta{
 					Name:      "pod1",
 					Namespace: "ns1",
-<<<<<<< HEAD
 					Annotations: map[string]string{
 						"chaos.alpha.kubernetes.io/enabled": "false",
-=======
 					UID:       "uid1",
 					Labels: map[string]string{
 						"app": "example",
->>>>>>> 3e12ba04
 					},
 				},
 				Spec: v1.PodSpec{},
 			},
-<<<<<<< HEAD
 			Want: `
 				# HELP kube_pod_chaoskube_enabled Describes whether the pod can be killed by chaoskube
 				# TYPE kube_pod_chaoskube_enabled gauge
@@ -1863,7 +1853,6 @@
 		`,
 			MetricNames: []string{
 				"kube_pod_chaoskube_enabled",
-=======
 			AllowLabelsList: []string{options.LabelWildcard},
 			Want: `
 				# HELP kube_pod_labels Kubernetes labels converted to Prometheus labels.
@@ -1919,7 +1908,6 @@
 		`,
 			MetricNames: []string{
 				"kube_pod_nodeselector",
->>>>>>> 3e12ba04
 			},
 		},
 		{
@@ -1927,34 +1915,25 @@
 				ObjectMeta: metav1.ObjectMeta{
 					Name:      "pod1",
 					Namespace: "ns1",
-<<<<<<< HEAD
+					UID:       "uid1",
+					Annotations: map[string]string{
+						"app": "example",
+					},
 				},
 				Spec: v1.PodSpec{},
 			},
+			AllowAnnotationsList: []string{options.LabelWildcard},
 			Want: `
 				# HELP kube_pod_chaoskube_enabled Describes whether the pod can be killed by chaoskube
 				# TYPE kube_pod_chaoskube_enabled gauge
 				kube_pod_chaoskube_enabled{namespace="ns1",pod="pod1",pod_chaoskube_enabled="false"} 0
-		`,
-			MetricNames: []string{
-				"kube_pod_chaoskube_enabled",
-=======
-					UID:       "uid1",
-					Annotations: map[string]string{
-						"app": "example",
-					},
-				},
-				Spec: v1.PodSpec{},
-			},
-			AllowAnnotationsList: []string{options.LabelWildcard},
-			Want: `
 				# HELP kube_pod_annotations Kubernetes annotations converted to Prometheus labels.
 				# TYPE kube_pod_annotations gauge
 				kube_pod_annotations{annotation_app="example",namespace="ns1",pod="pod1",uid="uid1"} 1
 		`,
 			MetricNames: []string{
+				"kube_pod_chaoskube_enabled",
 				"kube_pod_annotations",
->>>>>>> 3e12ba04
 			},
 		},
 	}
