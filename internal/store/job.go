/*
Copyright 2016 The Kubernetes Authors All rights reserved.

Licensed under the Apache License, Version 2.0 (the "License");
you may not use this file except in compliance with the License.
You may obtain a copy of the License at

	http://www.apache.org/licenses/LICENSE-2.0

Unless required by applicable law or agreed to in writing, software
distributed under the License is distributed on an "AS IS" BASIS,
WITHOUT WARRANTIES OR CONDITIONS OF ANY KIND, either express or implied.
See the License for the specific language governing permissions and
limitations under the License.
*/

package store

import (
	"context"
	"strconv"

	"k8s.io/kube-state-metrics/pkg/metric"
	generator "k8s.io/kube-state-metrics/pkg/metric_generator"

	v1batch "k8s.io/api/batch/v1"
	metav1 "k8s.io/apimachinery/pkg/apis/meta/v1"
	"k8s.io/apimachinery/pkg/runtime"
	"k8s.io/apimachinery/pkg/watch"
	clientset "k8s.io/client-go/kubernetes"
	"k8s.io/client-go/tools/cache"
)

var (
	descJobLabelsName          = "kube_job_labels"
	descJobLabelsHelp          = "Kubernetes labels converted to Prometheus labels."
	descJobLabelsDefaultLabels = []string{"namespace", "job_name"}
	jobFailureReasons          = []string{"BackoffLimitExceeded", "DeadLineExceeded", "Evicted"}

	jobMetricFamilies = []generator.FamilyGenerator{
		*generator.NewFamilyGenerator(
			descJobLabelsName,
			descJobLabelsHelp,
			metric.Gauge,
			"",
			wrapJobFunc(func(j *v1batch.Job) *metric.Family {
				labelKeys, labelValues := kubeLabelsToPrometheusLabels(j.Labels)
				return &metric.Family{
					Metrics: []*metric.Metric{
						{
							LabelKeys:   labelKeys,
							LabelValues: labelValues,
							Value:       1,
						},
					},
				}
			}),
		),
		*generator.NewFamilyGenerator(
			"kube_job_info",
			"Information about job.",
			metric.Gauge,
			"",
			wrapJobFunc(func(j *v1batch.Job) *metric.Family {
				return &metric.Family{
					Metrics: []*metric.Metric{
						{
							Value: 1,
						},
					},
				}
			}),
		),
		*generator.NewFamilyGenerator(
			"kube_job_created",
			"Unix creation timestamp",
			metric.Gauge,
			"",
			wrapJobFunc(func(j *v1batch.Job) *metric.Family {
				ms := []*metric.Metric{}

				if !j.CreationTimestamp.IsZero() {
					ms = append(ms, &metric.Metric{
						Value: float64(j.CreationTimestamp.Unix()),
					})
				}

				return &metric.Family{
					Metrics: ms,
				}
			}),
		),
		*generator.NewFamilyGenerator(
			"kube_job_spec_parallelism",
			"The maximum desired number of pods the job should run at any given time.",
			metric.Gauge,
			"",
			wrapJobFunc(func(j *v1batch.Job) *metric.Family {
				ms := []*metric.Metric{}

				if j.Spec.Parallelism != nil {
					ms = append(ms, &metric.Metric{
						Value: float64(*j.Spec.Parallelism),
					})
				}

				return &metric.Family{
					Metrics: ms,
				}
			}),
		),
		*generator.NewFamilyGenerator(
			"kube_job_spec_completions",
			"The desired number of successfully finished pods the job should be run with.",
			metric.Gauge,
			"",
			wrapJobFunc(func(j *v1batch.Job) *metric.Family {
				ms := []*metric.Metric{}

				if j.Spec.Completions != nil {
					ms = append(ms, &metric.Metric{
						Value: float64(*j.Spec.Completions),
					})
				}

				return &metric.Family{
					Metrics: ms,
				}
			}),
		),
		*generator.NewFamilyGenerator(
			"kube_job_spec_active_deadline_seconds",
			"The duration in seconds relative to the startTime that the job may be active before the system tries to terminate it.",
			metric.Gauge,
			"",
			wrapJobFunc(func(j *v1batch.Job) *metric.Family {
				ms := []*metric.Metric{}

				if j.Spec.ActiveDeadlineSeconds != nil {
					ms = append(ms, &metric.Metric{
						Value: float64(*j.Spec.ActiveDeadlineSeconds),
					})
				}

				return &metric.Family{
					Metrics: ms,
				}
			}),
		),
		*generator.NewFamilyGenerator(
			"kube_job_status_succeeded",
			"The number of pods which reached Phase Succeeded.",
			metric.Gauge,
			"",
			wrapJobFunc(func(j *v1batch.Job) *metric.Family {
				return &metric.Family{
					Metrics: []*metric.Metric{
						{
							Value: float64(j.Status.Succeeded),
						},
					},
				}
			}),
<<<<<<< HEAD
		},
		{
			Name: "kube_job_status_failed",
			Type: metric.Gauge,
			Help: "The number of pods which reached Phase Failed & their failure reasons.",
			GenerateFunc: wrapJobFunc(func(j *v1batch.Job) *metric.Family {
				var ms []*metric.Metric

				if float64(j.Status.Failed) == 0 {
					return &metric.Family{
						Metrics: []*metric.Metric{
							{
								Value: float64(j.Status.Failed),
							},
=======
		),
		*generator.NewFamilyGenerator(
			"kube_job_status_failed",
			"The number of pods which reached Phase Failed.",
			metric.Gauge,
			"",
			wrapJobFunc(func(j *v1batch.Job) *metric.Family {
				return &metric.Family{
					Metrics: []*metric.Metric{
						{
							Value: float64(j.Status.Failed),
>>>>>>> f1166b40
						},
					}
				}

				for _, condition := range j.Status.Conditions {

					if condition.Type == v1batch.JobFailed {
						reasonKnown := false
						for _, reason := range jobFailureReasons {
							reasonKnown = reasonKnown || failureReason(&condition, reason)

							// for known reasons
							ms = append(ms, &metric.Metric{
								LabelKeys:   []string{"condition", "reason"},
								LabelValues: []string{string(condition.Type), reason},
								Value:       boolFloat64(failureReason(&condition, reason)),
							})
						}
						// for unknown reasons
						if !reasonKnown {
							ms = append(ms, &metric.Metric{
								LabelKeys:   []string{"condition", "reason"},
								LabelValues: []string{string(condition.Type), ""},
								Value:       float64(j.Status.Failed),
							})
						}
					}
				}

				return &metric.Family{
					Metrics: ms,
				}
			}),
		),
		*generator.NewFamilyGenerator(
			"kube_job_status_active",
			"The number of actively running pods.",
			metric.Gauge,
			"",
			wrapJobFunc(func(j *v1batch.Job) *metric.Family {
				return &metric.Family{
					Metrics: []*metric.Metric{
						{
							Value: float64(j.Status.Active),
						},
					},
				}
			}),
		),
		*generator.NewFamilyGenerator(
			"kube_job_complete",
			"The job has completed its execution.",
			metric.Gauge,
			"",
			wrapJobFunc(func(j *v1batch.Job) *metric.Family {
				ms := []*metric.Metric{}
				for _, c := range j.Status.Conditions {
					if c.Type == v1batch.JobComplete {
						metrics := addConditionMetrics(c.Status)
						for _, m := range metrics {
							metric := m
							metric.LabelKeys = []string{"condition"}
							ms = append(ms, metric)
						}
					}
				}

				return &metric.Family{
					Metrics: ms,
				}
			}),
		),
		*generator.NewFamilyGenerator(
			"kube_job_failed",
			"The job has failed its execution.",
			metric.Gauge,
			"",
			wrapJobFunc(func(j *v1batch.Job) *metric.Family {
				ms := []*metric.Metric{}

				for _, c := range j.Status.Conditions {
					if c.Type == v1batch.JobFailed {
						metrics := addConditionMetrics(c.Status)
						for _, m := range metrics {
							metric := m
							metric.LabelKeys = []string{"condition"}
							ms = append(ms, metric)
						}
					}
				}

				return &metric.Family{
					Metrics: ms,
				}
			}),
		),
		*generator.NewFamilyGenerator(
			"kube_job_status_start_time",
			"StartTime represents time when the job was acknowledged by the Job Manager.",
			metric.Gauge,
			"",
			wrapJobFunc(func(j *v1batch.Job) *metric.Family {
				ms := []*metric.Metric{}

				if j.Status.StartTime != nil {
					ms = append(ms, &metric.Metric{

						Value: float64(j.Status.StartTime.Unix()),
					})
				}

				return &metric.Family{
					Metrics: ms,
				}
			}),
		),
		*generator.NewFamilyGenerator(
			"kube_job_status_completion_time",
			"CompletionTime represents time when the job was completed.",
			metric.Gauge,
			"",
			wrapJobFunc(func(j *v1batch.Job) *metric.Family {
				ms := []*metric.Metric{}
				if j.Status.CompletionTime != nil {
					ms = append(ms, &metric.Metric{

						Value: float64(j.Status.CompletionTime.Unix()),
					})
				}

				return &metric.Family{
					Metrics: ms,
				}
			}),
		),
		*generator.NewFamilyGenerator(
			"kube_job_owner",
			"Information about the Job's owner.",
			metric.Gauge,
			"",
			wrapJobFunc(func(j *v1batch.Job) *metric.Family {
				labelKeys := []string{"owner_kind", "owner_name", "owner_is_controller"}

				owners := j.GetOwnerReferences()

				if len(owners) == 0 {
					return &metric.Family{
						Metrics: []*metric.Metric{
							{
								LabelKeys:   labelKeys,
								LabelValues: []string{"<none>", "<none>", "<none>"},
								Value:       1,
							},
						},
					}
				}

				ms := make([]*metric.Metric, len(owners))

				for i, owner := range owners {
					if owner.Controller != nil {
						ms[i] = &metric.Metric{
							LabelKeys:   labelKeys,
							LabelValues: []string{owner.Kind, owner.Name, strconv.FormatBool(*owner.Controller)},
							Value:       1,
						}
					} else {
						ms[i] = &metric.Metric{
							LabelKeys:   labelKeys,
							LabelValues: []string{owner.Kind, owner.Name, "false"},
							Value:       1,
						}
					}
				}

				return &metric.Family{
					Metrics: ms,
				}
			}),
		),
	}
)

func wrapJobFunc(f func(*v1batch.Job) *metric.Family) func(interface{}) *metric.Family {
	return func(obj interface{}) *metric.Family {
		job := obj.(*v1batch.Job)

		metricFamily := f(job)

		for _, m := range metricFamily.Metrics {
			m.LabelKeys = append(descJobLabelsDefaultLabels, m.LabelKeys...)
			m.LabelValues = append([]string{job.Namespace, job.Name}, m.LabelValues...)
		}

		return metricFamily
	}
}

func createJobListWatch(kubeClient clientset.Interface, ns string) cache.ListerWatcher {
	return &cache.ListWatch{
		ListFunc: func(opts metav1.ListOptions) (runtime.Object, error) {
			return kubeClient.BatchV1().Jobs(ns).List(context.TODO(), opts)
		},
		WatchFunc: func(opts metav1.ListOptions) (watch.Interface, error) {
			return kubeClient.BatchV1().Jobs(ns).Watch(context.TODO(), opts)
		},
	}
}

func failureReason(jc *v1batch.JobCondition, reason string) bool {
	if jc == nil {
		return false
	}
	return jc.Reason == reason
}<|MERGE_RESOLUTION|>--- conflicted
+++ resolved
@@ -161,13 +161,13 @@
 					},
 				}
 			}),
-<<<<<<< HEAD
-		},
-		{
-			Name: "kube_job_status_failed",
-			Type: metric.Gauge,
-			Help: "The number of pods which reached Phase Failed & their failure reasons.",
-			GenerateFunc: wrapJobFunc(func(j *v1batch.Job) *metric.Family {
+		),
+		*generator.NewFamilyGenerator(
+			"kube_job_status_failed",
+			"The number of pods which reached Phase Failed & their failure reason.",
+			metric.Gauge,
+			"",
+			wrapJobFunc(func(j *v1batch.Job) *metric.Family {
 				var ms []*metric.Metric
 
 				if float64(j.Status.Failed) == 0 {
@@ -176,19 +176,6 @@
 							{
 								Value: float64(j.Status.Failed),
 							},
-=======
-		),
-		*generator.NewFamilyGenerator(
-			"kube_job_status_failed",
-			"The number of pods which reached Phase Failed.",
-			metric.Gauge,
-			"",
-			wrapJobFunc(func(j *v1batch.Job) *metric.Family {
-				return &metric.Family{
-					Metrics: []*metric.Metric{
-						{
-							Value: float64(j.Status.Failed),
->>>>>>> f1166b40
 						},
 					}
 				}
