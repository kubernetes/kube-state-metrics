/*
Copyright 2016 The Kubernetes Authors All rights reserved.

Licensed under the Apache License, Version 2.0 (the "License");
you may not use this file except in compliance with the License.
You may obtain a copy of the License at

    http://www.apache.org/licenses/LICENSE-2.0

Unless required by applicable law or agreed to in writing, software
distributed under the License is distributed on an "AS IS" BASIS,
WITHOUT WARRANTIES OR CONDITIONS OF ANY KIND, either express or implied.
See the License for the specific language governing permissions and
limitations under the License.
*/

package store

import (
	"context"
	"strings"

<<<<<<< HEAD
	"k8s.io/kube-state-metrics/pkg/constant"
	"k8s.io/kube-state-metrics/pkg/metric"
	generator "k8s.io/kube-state-metrics/pkg/metric_generator"
=======
	"k8s.io/kube-state-metrics/v2/pkg/constant"
	"k8s.io/kube-state-metrics/v2/pkg/metric"
	generator "k8s.io/kube-state-metrics/v2/pkg/metric_generator"
>>>>>>> 6ba0712d

	v1 "k8s.io/api/core/v1"
	metav1 "k8s.io/apimachinery/pkg/apis/meta/v1"
	"k8s.io/apimachinery/pkg/runtime"
	"k8s.io/apimachinery/pkg/watch"
	clientset "k8s.io/client-go/kubernetes"
	"k8s.io/client-go/tools/cache"
)

var (
	descNodeLabelsName          = "kube_node_labels"
	descNodeLabelsHelp          = "Kubernetes labels converted to Prometheus labels."
	descNodeLabelsDefaultLabels = []string{"node"}
)

func nodeMetricFamilies(allowLabelsList []string) []generator.FamilyGenerator {
	return []generator.FamilyGenerator{
		*generator.NewFamilyGenerator(
			"kube_node_info",
			"Information about a cluster node.",
			metric.Gauge,
			"",
			wrapNodeFunc(func(n *v1.Node) *metric.Family {
				labelKeys := []string{
					"kernel_version",
					"os_image",
					"container_runtime_version",
					"kubelet_version",
					"kubeproxy_version",
					"provider_id",
					"pod_cidr",
				}
				labelValues := []string{
					n.Status.NodeInfo.KernelVersion,
					n.Status.NodeInfo.OSImage,
					n.Status.NodeInfo.ContainerRuntimeVersion,
					n.Status.NodeInfo.KubeletVersion,
					n.Status.NodeInfo.KubeProxyVersion,
					n.Spec.ProviderID,
					n.Spec.PodCIDR,
				}

				internalIP := ""
				for _, address := range n.Status.Addresses {
					if address.Type == "InternalIP" {
						internalIP = address.Address
					}
				}
				labelKeys = append(labelKeys, "internal_ip")
				labelValues = append(labelValues, internalIP)

<<<<<<< HEAD
	nodeMetricFamilies = []generator.FamilyGenerator{
		{
			Name: "kube_node_info",
			Type: metric.Gauge,
			Help: "Information about a cluster node.",
			GenerateFunc: wrapNodeFunc(func(n *v1.Node) *metric.Family {
=======
>>>>>>> 6ba0712d
				return &metric.Family{
					Metrics: []*metric.Metric{
						{
							LabelKeys:   labelKeys,
							LabelValues: labelValues,
							Value:       1,
						},
					},
				}
			}),
		),
		*generator.NewFamilyGenerator(
			"kube_node_created",
			"Unix creation timestamp",
			metric.Gauge,
			"",
			wrapNodeFunc(func(n *v1.Node) *metric.Family {
				ms := []*metric.Metric{}

				if !n.CreationTimestamp.IsZero() {
					ms = append(ms, &metric.Metric{

						Value: float64(n.CreationTimestamp.Unix()),
					})
				}

				return &metric.Family{
					Metrics: ms,
				}
			}),
		),
		*generator.NewFamilyGenerator(
			descNodeLabelsName,
			descNodeLabelsHelp,
			metric.Gauge,
			"",
			wrapNodeFunc(func(n *v1.Node) *metric.Family {
				labelKeys, labelValues := createLabelKeysValues(n.Labels, allowLabelsList)
				return &metric.Family{
					Metrics: []*metric.Metric{
						{
							LabelKeys:   labelKeys,
							LabelValues: labelValues,
							Value:       1,
						},
					},
				}
			}),
		),
		*generator.NewFamilyGenerator(
			"kube_node_role",
			"The role of a cluster node.",
			metric.Gauge,
			"",
			wrapNodeFunc(func(n *v1.Node) *metric.Family {
				const prefix = "node-role.kubernetes.io/"
				ms := []*metric.Metric{}
				for lbl := range n.Labels {
					if strings.HasPrefix(lbl, prefix) {
						ms = append(ms, &metric.Metric{
							LabelKeys:   []string{"role"},
							LabelValues: []string{strings.TrimPrefix(lbl, prefix)},
							Value:       float64(1),
						})
					}
				}
				return &metric.Family{
					Metrics: ms,
				}
			}),
		),
		*generator.NewFamilyGenerator(
			"kube_node_spec_unschedulable",
			"Whether a node can schedule new pods.",
			metric.Gauge,
			"",
			wrapNodeFunc(func(n *v1.Node) *metric.Family {
				return &metric.Family{
					Metrics: []*metric.Metric{
						{
							Value: boolFloat64(n.Spec.Unschedulable),
						},
					},
				}
			}),
		),
		*generator.NewFamilyGenerator(
			"kube_node_spec_taint",
			"The taint of a cluster node.",
			metric.Gauge,
			"",
			wrapNodeFunc(func(n *v1.Node) *metric.Family {
				ms := make([]*metric.Metric, len(n.Spec.Taints))

				for i, taint := range n.Spec.Taints {
					// Taints are applied to repel pods from nodes that do not have a corresponding
					// toleration.  Many node conditions are optionally reflected as taints
					// by the node controller in order to simplify scheduling constraints.
					ms[i] = &metric.Metric{
						LabelKeys:   []string{"key", "value", "effect"},
						LabelValues: []string{taint.Key, taint.Value, string(taint.Effect)},
						Value:       1,
					}
				}

				return &metric.Family{
					Metrics: ms,
				}
			}),
		),
		// This all-in-one metric family contains all conditions for extensibility.
		// Third party plugin may report customized condition for cluster node
		// (e.g. node-problem-detector), and Kubernetes may add new core
		// conditions in future.
		*generator.NewFamilyGenerator(
			"kube_node_status_condition",
			"The condition of a cluster node.",
			metric.Gauge,
			"",
			wrapNodeFunc(func(n *v1.Node) *metric.Family {
				ms := make([]*metric.Metric, len(n.Status.Conditions)*len(conditionStatuses))

				// Collect node conditions and while default to false.
				for i, c := range n.Status.Conditions {
					conditionMetrics := addConditionMetrics(c.Status)

					for j, m := range conditionMetrics {
						metric := m

						metric.LabelKeys = []string{"condition", "status"}
						metric.LabelValues = append([]string{string(c.Type)}, metric.LabelValues...)

						ms[i*len(conditionStatuses)+j] = metric
					}
				}

				return &metric.Family{
					Metrics: ms,
				}
			}),
		),
		*generator.NewFamilyGenerator(
			"kube_node_status_capacity",
			"The capacity for different resources of a node.",
			metric.Gauge,
			"",
			wrapNodeFunc(func(n *v1.Node) *metric.Family {
				ms := []*metric.Metric{}

				capacity := n.Status.Capacity
				for resourceName, val := range capacity {
					switch resourceName {
					case v1.ResourceCPU:
						ms = append(ms, &metric.Metric{
							LabelValues: []string{
								sanitizeLabelName(string(resourceName)),
								string(constant.UnitCore),
							},
							Value: float64(val.MilliValue()) / 1000,
						})
					case v1.ResourceStorage:
						fallthrough
					case v1.ResourceEphemeralStorage:
						fallthrough
					case v1.ResourceMemory:
						ms = append(ms, &metric.Metric{
							LabelValues: []string{
								sanitizeLabelName(string(resourceName)),
								string(constant.UnitByte),
							},
							Value: float64(val.MilliValue()) / 1000,
						})
					case v1.ResourcePods:
						ms = append(ms, &metric.Metric{
							LabelValues: []string{
								sanitizeLabelName(string(resourceName)),
								string(constant.UnitInteger),
							},
							Value: float64(val.MilliValue()) / 1000,
						})
					default:
						if isHugePageResourceName(resourceName) {
							ms = append(ms, &metric.Metric{
								LabelValues: []string{
									sanitizeLabelName(string(resourceName)),
									string(constant.UnitByte),
								},
								Value: float64(val.MilliValue()) / 1000,
							})
						}
						if isAttachableVolumeResourceName(resourceName) {
							ms = append(ms, &metric.Metric{
								LabelValues: []string{
									sanitizeLabelName(string(resourceName)),
									string(constant.UnitByte),
								},
								Value: float64(val.MilliValue()) / 1000,
							})
						}
						if isExtendedResourceName(resourceName) {
							ms = append(ms, &metric.Metric{
								LabelValues: []string{
									sanitizeLabelName(string(resourceName)),
									string(constant.UnitInteger),
								},
								Value: float64(val.MilliValue()) / 1000,
							})
						}
					}
				}

				for _, metric := range ms {
					metric.LabelKeys = []string{"resource", "unit"}
				}

				return &metric.Family{
					Metrics: ms,
				}
			}),
		),
		*generator.NewFamilyGenerator(
			"kube_node_status_allocatable",
			"The allocatable for different resources of a node that are available for scheduling.",
			metric.Gauge,
			"",
			wrapNodeFunc(func(n *v1.Node) *metric.Family {
				ms := []*metric.Metric{}

				allocatable := n.Status.Allocatable

				for resourceName, val := range allocatable {
					switch resourceName {
					case v1.ResourceCPU:
						ms = append(ms, &metric.Metric{
							LabelValues: []string{
								sanitizeLabelName(string(resourceName)),
								string(constant.UnitCore),
							},
							Value: float64(val.MilliValue()) / 1000,
						})
					case v1.ResourceStorage:
						fallthrough
					case v1.ResourceEphemeralStorage:
						fallthrough
					case v1.ResourceMemory:
						ms = append(ms, &metric.Metric{
							LabelValues: []string{
								sanitizeLabelName(string(resourceName)),
								string(constant.UnitByte),
							},
							Value: float64(val.MilliValue()) / 1000,
						})
					case v1.ResourcePods:
						ms = append(ms, &metric.Metric{
							LabelValues: []string{
								sanitizeLabelName(string(resourceName)),
								string(constant.UnitInteger),
							},
							Value: float64(val.MilliValue()) / 1000,
						})
					default:
						if isHugePageResourceName(resourceName) {
							ms = append(ms, &metric.Metric{
								LabelValues: []string{
									sanitizeLabelName(string(resourceName)),
									string(constant.UnitByte),
								},
								Value: float64(val.MilliValue()) / 1000,
							})
						}
						if isAttachableVolumeResourceName(resourceName) {
							ms = append(ms, &metric.Metric{
								LabelValues: []string{
									sanitizeLabelName(string(resourceName)),
									string(constant.UnitByte),
								},
								Value: float64(val.MilliValue()) / 1000,
							})
						}
						if isExtendedResourceName(resourceName) {
							ms = append(ms, &metric.Metric{
								LabelValues: []string{
									sanitizeLabelName(string(resourceName)),
									string(constant.UnitInteger),
								},
								Value: float64(val.MilliValue()) / 1000,
							})
						}
					}
				}

				for _, m := range ms {
					m.LabelKeys = []string{"resource", "unit"}
				}

				return &metric.Family{
					Metrics: ms,
				}
			}),
		),
	}
}

func wrapNodeFunc(f func(*v1.Node) *metric.Family) func(interface{}) *metric.Family {
	return func(obj interface{}) *metric.Family {
		node := obj.(*v1.Node)

		metricFamily := f(node)

		for _, m := range metricFamily.Metrics {
			m.LabelKeys = append(descNodeLabelsDefaultLabels, m.LabelKeys...)
			m.LabelValues = append([]string{node.Name}, m.LabelValues...)
		}

		return metricFamily
	}
}

func createNodeListWatch(kubeClient clientset.Interface, ns string) cache.ListerWatcher {
	return &cache.ListWatch{
		ListFunc: func(opts metav1.ListOptions) (runtime.Object, error) {
			return kubeClient.CoreV1().Nodes().List(context.TODO(), opts)
		},
		WatchFunc: func(opts metav1.ListOptions) (watch.Interface, error) {
			return kubeClient.CoreV1().Nodes().Watch(context.TODO(), opts)
		},
	}
}<|MERGE_RESOLUTION|>--- conflicted
+++ resolved
@@ -20,15 +20,9 @@
 	"context"
 	"strings"
 
-<<<<<<< HEAD
-	"k8s.io/kube-state-metrics/pkg/constant"
-	"k8s.io/kube-state-metrics/pkg/metric"
-	generator "k8s.io/kube-state-metrics/pkg/metric_generator"
-=======
 	"k8s.io/kube-state-metrics/v2/pkg/constant"
 	"k8s.io/kube-state-metrics/v2/pkg/metric"
 	generator "k8s.io/kube-state-metrics/v2/pkg/metric_generator"
->>>>>>> 6ba0712d
 
 	v1 "k8s.io/api/core/v1"
 	metav1 "k8s.io/apimachinery/pkg/apis/meta/v1"
@@ -80,15 +74,6 @@
 				labelKeys = append(labelKeys, "internal_ip")
 				labelValues = append(labelValues, internalIP)
 
-<<<<<<< HEAD
-	nodeMetricFamilies = []generator.FamilyGenerator{
-		{
-			Name: "kube_node_info",
-			Type: metric.Gauge,
-			Help: "Information about a cluster node.",
-			GenerateFunc: wrapNodeFunc(func(n *v1.Node) *metric.Family {
-=======
->>>>>>> 6ba0712d
 				return &metric.Family{
 					Metrics: []*metric.Metric{
 						{
