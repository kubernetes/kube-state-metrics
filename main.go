/*
Copyright 2015 The Kubernetes Authors All rights reserved.

Licensed under the Apache License, Version 2.0 (the "License");
you may not use this file except in compliance with the License.
You may obtain a copy of the License at

    http://www.apache.org/licenses/LICENSE-2.0

Unless required by applicable law or agreed to in writing, software
distributed under the License is distributed on an "AS IS" BASIS,
WITHOUT WARRANTIES OR CONDITIONS OF ANY KIND, either express or implied.
See the License for the specific language governing permissions and
limitations under the License.
*/

package main

import (
	"flag"
	"fmt"
	"log"
	"net/http"
	"os"
	"sort"
	"strings"

	"github.com/golang/glog"
	"github.com/openshift/origin/pkg/util/proc"
	"github.com/prometheus/client_golang/prometheus"
	"github.com/prometheus/client_golang/prometheus/promhttp"
	"github.com/spf13/pflag"
	"k8s.io/apimachinery/pkg/runtime/schema"
	utilruntime "k8s.io/apimachinery/pkg/util/runtime"
	clientset "k8s.io/client-go/kubernetes"
	"k8s.io/client-go/pkg/api"
	"k8s.io/client-go/rest"
	"k8s.io/client-go/tools/clientcmd"

	"net/http/pprof"

	"k8s.io/kube-state-metrics/collectors"
)

const (
	metricsPath = "/metrics"
	healthzPath = "/healthz"
)

var (
	defaultCollectors = collectorSet{
		"daemonsets":             collectors.DaemonSetGroupVersionResource,
		"deployments":            collectors.DeploymentGroupVersionResource,
		"limitranges":            collectors.LimitRangeGroupVersionResource,
		"nodes":                  collectors.NodeGroupVersionResource,
		"pods":                   collectors.PodGroupVersionResource,
		"replicasets":            collectors.ReplicaSetGroupVersionResource,
		"replicationcontrollers": collectors.ReplicationControllerGroupVersionResource,
		"resourcequotas":         collectors.ResourceQuotaGroupVersionResource,
		"services":               collectors.ServiceGroupVersionResource,
		"jobs":                   collectors.JobGroupVersionResource,
		"cronjobs":               collectors.CronJobGroupVersionResource,
		"statefulsets":           collectors.StatefulSetGroupVersionResource,
		"persistentvolumeclaims": collectors.PersistentVolumeClaimGroupVersionResource,
		"namespaces":             collectors.NamespaceGroupVersionResource,
	}
	availableCollectors = map[string]func(registry prometheus.Registerer, kubeClient clientset.Interface, namespace string){
		"cronjobs":               collectors.RegisterCronJobCollector,
		"daemonsets":             collectors.RegisterDaemonSetCollector,
		"deployments":            collectors.RegisterDeploymentCollector,
		"jobs":                   collectors.RegisterJobCollector,
		"limitranges":            collectors.RegisterLimitRangeCollector,
		"nodes":                  collectors.RegisterNodeCollector,
		"pods":                   collectors.RegisterPodCollector,
		"replicasets":            collectors.RegisterReplicaSetCollector,
		"replicationcontrollers": collectors.RegisterReplicationControllerCollector,
		"resourcequotas":         collectors.RegisterResourceQuotaCollector,
		"services":               collectors.RegisterServiceCollector,
		"statefulsets":           collectors.RegisterStatefulSetCollector,
		"persistentvolumeclaims": collectors.RegisterPersistentVolumeClaimCollector,
		"namespaces":             collectors.RegisterNamespaceCollector,
	}
)

type collectorSet map[string]schema.GroupVersionResource

func (c *collectorSet) String() string {
	s := *c
	ss := s.asSlice()
	sort.Strings(ss)
	return strings.Join(ss, ",")
}

func (c *collectorSet) Set(value string) error {
	s := *c
	cols := strings.Split(value, ",")
	for _, col := range cols {
		_, ok := availableCollectors[col]
		if !ok {
			glog.Fatalf("Collector \"%s\" does not exist", col)
		}
		s[col] = schema.GroupVersionResource{}
	}
	return nil
}

func (c collectorSet) asSlice() []string {
	cols := []string{}
	for col, _ := range c {
		cols = append(cols, col)
	}
	return cols
}

func (c collectorSet) isEmpty() bool {
	return len(c.asSlice()) == 0
}

func (c *collectorSet) Type() string {
<<<<<<< HEAD
	return "map[string]schema.GroupVersionResource{}"
=======
	return "string"
>>>>>>> ef07c532
}

type options struct {
	inCluster  bool
	apiserver  string
	kubeconfig string
	help       bool
	port       int
	collectors collectorSet
	namespace  string
}

func main() {
	options := &options{collectors: make(collectorSet)}
	flags := pflag.NewFlagSet("", pflag.ExitOnError)
	// add glog flags
	flags.AddGoFlagSet(flag.CommandLine)
	flags.Lookup("logtostderr").Value.Set("true")
	flags.Lookup("logtostderr").DefValue = "true"
	flags.Lookup("logtostderr").NoOptDefVal = "true"
	flags.BoolVar(&options.inCluster, "in-cluster", true, `If true, use the built in kubernetes cluster for creating the client`)
	flags.StringVar(&options.apiserver, "apiserver", "", `The URL of the apiserver to use as a master`)
	flags.StringVar(&options.kubeconfig, "kubeconfig", "", "Absolute path to the kubeconfig file")
	flags.BoolVarP(&options.help, "help", "h", false, "Print help text")
	flags.IntVar(&options.port, "port", 80, `Port to expose metrics on.`)
	flags.Var(&options.collectors, "collectors", fmt.Sprintf("Comma-separated list of collectors to be enabled. Defaults to %q", &defaultCollectors))
	flags.StringVar(&options.namespace, "namespace", api.NamespaceAll, "namespace to be enabled for collecting resources")

	flags.Usage = func() {
		fmt.Fprintf(os.Stderr, "Usage of %s:\n", os.Args[0])
		flags.PrintDefaults()
	}

	err := flags.Parse(os.Args)
	if err != nil {
		glog.Fatalf("Error: %s", err)
	}

	if options.help {
		flags.Usage()
		os.Exit(0)
	}

	var collectors collectorSet
	if len(options.collectors) == 0 {
		glog.Info("Using default collectors")
		collectors = defaultCollectors
	} else {
		collectors = options.collectors
	}

	if options.namespace == api.NamespaceAll {
		glog.Info("Using all namespace")
	} else {
		glog.Infof("Using %s namespace", options.namespace)
	}

	if isNotExists(options.kubeconfig) && !(options.inCluster) {
		glog.Fatalf("kubeconfig invalid and --in-cluster is false; kubeconfig must be set to a valid file(kubeconfig default file name: $HOME/.kube/config)")
	}
	if options.apiserver != "" {
		glog.Infof("apiserver set to: %v", options.apiserver)
	}

	proc.StartReaper()

	kubeClient, err := createKubeClient(options.inCluster, options.apiserver, options.kubeconfig)
	if err != nil {
		glog.Fatalf("Failed to create client: %v", err)
	}

	registry := prometheus.NewRegistry()
	registerCollectors(registry, kubeClient, collectors, options.namespace)
	metricsServer(registry, options.port)
}

func isNotExists(file string) bool {
	if file == "" {
		file = clientcmd.NewDefaultClientConfigLoadingRules().GetDefaultFilename()
	}
	_, err := os.Stat(file)
	return os.IsNotExist(err)
}

func createKubeClient(inCluster bool, apiserver string, kubeconfig string) (kubeClient clientset.Interface, err error) {
	if inCluster {
		config, err := rest.InClusterConfig()
		if err != nil {
			return nil, err
		}
		// Allow overriding of apiserver even if using inClusterConfig
		// (necessary if kube-proxy isn't properly set up).
		if apiserver != "" {
			config.Host = apiserver
		}
		tokenPresent := false
		if len(config.BearerToken) > 0 {
			tokenPresent = true
		}
		glog.Infof("service account token present: %v", tokenPresent)
		glog.Infof("service host: %s", config.Host)
		if kubeClient, err = clientset.NewForConfig(config); err != nil {
			return nil, err
		}
	} else {
		loadingRules := clientcmd.NewDefaultClientConfigLoadingRules()
		// if you want to change the loading rules (which files in which order), you can do so here
		loadingRules.ExplicitPath = kubeconfig
		configOverrides := &clientcmd.ConfigOverrides{}
		// if you want to change override values or bind them to flags, there are methods to help you
		kubeConfig := clientcmd.NewNonInteractiveDeferredLoadingClientConfig(loadingRules, configOverrides)
		config, err := kubeConfig.ClientConfig()
		//config, err := clientcmd.BuildConfigFromFlags("", *kubeconfig)
		//config, err := clientcmd.DefaultClientConfig.ClientConfig()
		if err != nil {
			return nil, err
		}
		kubeClient, err = clientset.NewForConfig(config)
		if err != nil {
			return nil, err
		}
	}

	// Informers don't seem to do a good job logging error messages when it
	// can't reach the server, making debugging hard. This makes it easier to
	// figure out if apiserver is configured incorrectly.
	glog.Infof("Testing communication with server")
	_, err = kubeClient.Discovery().ServerVersion()
	if err != nil {
		return nil, fmt.Errorf("ERROR communicating with apiserver: %v", err)
	}
	glog.Infof("Communication with server successful")

	return kubeClient, nil
}

func metricsServer(registry prometheus.Gatherer, port int) {
	// Address to listen on for web interface and telemetry
	listenAddress := fmt.Sprintf(":%d", port)

	glog.Infof("Starting metrics server: %s", listenAddress)

	mux := http.NewServeMux()

	mux.Handle("/debug/pprof/", http.HandlerFunc(pprof.Index))
	mux.Handle("/debug/pprof/cmdline", http.HandlerFunc(pprof.Cmdline))
	mux.Handle("/debug/pprof/profile", http.HandlerFunc(pprof.Profile))
	mux.Handle("/debug/pprof/symbol", http.HandlerFunc(pprof.Symbol))
	mux.Handle("/debug/pprof/trace", http.HandlerFunc(pprof.Trace))

	// Add metricsPath
	mux.Handle(metricsPath, promhttp.HandlerFor(registry, promhttp.HandlerOpts{}))
	// Add healthzPath
	mux.HandleFunc(healthzPath, func(w http.ResponseWriter, r *http.Request) {
		w.WriteHeader(200)
		w.Write([]byte("ok"))
	})
	// Add index
	mux.HandleFunc("/", func(w http.ResponseWriter, r *http.Request) {
		w.Write([]byte(`<html>
             <head><title>Kube Metrics Server</title></head>
             <body>
             <h1>Kube Metrics</h1>
			 <ul>
             <li><a href='` + metricsPath + `'>metrics</a></li>
             <li><a href='` + healthzPath + `'>healthz</a></li>
			 </ul>
             </body>
             </html>`))
	})
	log.Fatal(http.ListenAndServe(listenAddress, mux))
}

// registerCollectors creates and starts informers and initializes and
// registers metrics for collection.
func registerCollectors(registry prometheus.Registerer, kubeClient clientset.Interface, enabledCollectors collectorSet, namespace string) {
	activeCollectors := []string{}
	resourceMap, err := getSupportedResources(kubeClient)
	//glog.Infof("resource map is %#v", resourceMap)
	if err != nil {
		glog.Error(err)
	}
	for c := range enabledCollectors {
		glog.Infof("enabledCollectors is %v", c)
		f, ok := availableCollectors[c]
		_, sure := defaultCollectors[c]

		if !sure {
			continue
		}
		result, sure := resourceMap[defaultCollectors[c]]
		if !result || !sure {
			continue
		}
		if ok && result {
			f(registry, kubeClient, namespace)
			activeCollectors = append(activeCollectors, c)
		}
	}

	glog.Infof("Active collectors: %s", strings.Join(activeCollectors, ","))

}

func getSupportedResources(kubeClient clientset.Interface) (map[schema.GroupVersionResource]bool, error) {
	resourceMap, err := kubeClient.Discovery().ServerResources()
	if err != nil {
		utilruntime.HandleError(fmt.Errorf("unable to get all supported resources from server: %v", err))
	}
	if len(resourceMap) == 0 {
		return nil, fmt.Errorf("unable to get any supported resources from server")
	}

	allResources := map[schema.GroupVersionResource]bool{}
	for _, apiResourceList := range resourceMap {
		version, err := schema.ParseGroupVersion(apiResourceList.GroupVersion)
		if err != nil {
			return nil, err
		}
		for _, apiResource := range apiResourceList.APIResources {
			allResources[version.WithResource(apiResource.Name)] = true
		}
	}
	return allResources, nil
}<|MERGE_RESOLUTION|>--- conflicted
+++ resolved
@@ -117,11 +117,7 @@
 }
 
 func (c *collectorSet) Type() string {
-<<<<<<< HEAD
 	return "map[string]schema.GroupVersionResource{}"
-=======
-	return "string"
->>>>>>> ef07c532
 }
 
 type options struct {
