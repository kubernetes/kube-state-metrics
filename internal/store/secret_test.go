/*
Copyright 2018 The Kubernetes Authors All rights reserved.

Licensed under the Apache License, Version 2.0 (the "License");
you may not use this file except in compliance with the License.
You may obtain a copy of the License at

    http://www.apache.org/licenses/LICENSE-2.0

Unless required by applicable law or agreed to in writing, software
distributed under the License is distributed on an "AS IS" BASIS,
WITHOUT WARRANTIES OR CONDITIONS OF ANY KIND, either express or implied.
See the License for the specific language governing permissions and
limitations under the License.
*/

package store

import (
	"testing"

	v1 "k8s.io/api/core/v1"
	metav1 "k8s.io/apimachinery/pkg/apis/meta/v1"

	"k8s.io/kube-state-metrics/pkg/metric"
)

func TestSecretStore(t *testing.T) {
	startTime := 1501569018
	metav1StartTime := metav1.Unix(int64(startTime), 0)
<<<<<<< HEAD

	const metadata = `
        # HELP kube_secret_labels Kubernetes labels converted to Prometheus labels.
		# TYPE kube_secret_labels gauge
        # HELP kube_secret_info Information about secret.
		# TYPE kube_secret_info gauge
		# HELP kube_secret_type Type about secret.
		# TYPE kube_secret_type gauge
		# HELP kube_secret_created Unix creation timestamp
		# TYPE kube_secret_created gauge
		# HELP kube_secret_metadata_resource_version Resource version representing a specific version of secret.
		# TYPE kube_secret_metadata_resource_version gauge
	`
=======
>>>>>>> a941abbc
	cases := []generateMetricsTestCase{
		{
			Obj: &v1.Secret{
				ObjectMeta: metav1.ObjectMeta{
					Name:            "secret1",
					Namespace:       "ns1",
					ResourceVersion: "000000",
				},
				Type: v1.SecretTypeOpaque,
			},
			Want: `
				# HELP kube_secret_created Unix creation timestamp
				# HELP kube_secret_info Information about secret.
				# HELP kube_secret_labels Kubernetes labels converted to Prometheus labels.
				# HELP kube_secret_metadata_resource_version Resource version representing a specific version of secret.
				# HELP kube_secret_type Type about secret.
				# TYPE kube_secret_created gauge
				# TYPE kube_secret_info gauge
				# TYPE kube_secret_labels gauge
				# TYPE kube_secret_metadata_resource_version gauge
				# TYPE kube_secret_type gauge
				kube_secret_info{namespace="ns1",secret="secret1"} 1
				kube_secret_type{namespace="ns1",secret="secret1",type="Opaque"} 1
				kube_secret_metadata_resource_version{namespace="ns1",resource_version="000000",secret="secret1"} 1
				kube_secret_labels{namespace="ns1",secret="secret1"} 1
`,
			MetricNames: []string{"kube_secret_info", "kube_secret_metadata_resource_version", "kube_secret_created", "kube_secret_labels", "kube_secret_type"},
		},
		{
			Obj: &v1.Secret{
				ObjectMeta: metav1.ObjectMeta{
					Name:              "secret2",
					Namespace:         "ns2",
					CreationTimestamp: metav1StartTime,
					ResourceVersion:   "123456",
				},
				Type: v1.SecretTypeServiceAccountToken,
			},
			Want: `
				# HELP kube_secret_created Unix creation timestamp
				# HELP kube_secret_info Information about secret.
				# HELP kube_secret_labels Kubernetes labels converted to Prometheus labels.
				# HELP kube_secret_metadata_resource_version Resource version representing a specific version of secret.
				# HELP kube_secret_type Type about secret.
				# TYPE kube_secret_created gauge
				# TYPE kube_secret_info gauge
				# TYPE kube_secret_labels gauge
				# TYPE kube_secret_metadata_resource_version gauge
				# TYPE kube_secret_type gauge
				kube_secret_info{namespace="ns2",secret="secret2"} 1
				kube_secret_type{namespace="ns2",secret="secret2",type="kubernetes.io/service-account-token"} 1
				kube_secret_created{namespace="ns2",secret="secret2"} 1.501569018e+09
				kube_secret_metadata_resource_version{namespace="ns2",resource_version="123456",secret="secret2"} 1
				kube_secret_labels{namespace="ns2",secret="secret2"} 1
				`,
			MetricNames: []string{"kube_secret_info", "kube_secret_metadata_resource_version", "kube_secret_created", "kube_secret_labels", "kube_secret_type"},
		},
		{
			Obj: &v1.Secret{
				ObjectMeta: metav1.ObjectMeta{
					Name:              "secret3",
					Namespace:         "ns3",
					CreationTimestamp: metav1StartTime,
					Labels:            map[string]string{"test-3": "test-3"},
					ResourceVersion:   "abcdef",
				},
				Type: v1.SecretTypeDockercfg,
			},
			Want: `
				# HELP kube_secret_created Unix creation timestamp
				# HELP kube_secret_info Information about secret.
				# HELP kube_secret_labels Kubernetes labels converted to Prometheus labels.
				# HELP kube_secret_metadata_resource_version Resource version representing a specific version of secret.
				# HELP kube_secret_type Type about secret.
				# TYPE kube_secret_created gauge
				# TYPE kube_secret_info gauge
				# TYPE kube_secret_labels gauge
				# TYPE kube_secret_metadata_resource_version gauge
				# TYPE kube_secret_type gauge
				kube_secret_info{namespace="ns3",secret="secret3"} 1
				kube_secret_type{namespace="ns3",secret="secret3",type="kubernetes.io/dockercfg"} 1
				kube_secret_created{namespace="ns3",secret="secret3"} 1.501569018e+09
				kube_secret_metadata_resource_version{namespace="ns3",resource_version="abcdef",secret="secret3"} 1
				kube_secret_labels{label_test_3="test-3",namespace="ns3",secret="secret3"} 1
`,
			MetricNames: []string{"kube_secret_info", "kube_secret_metadata_resource_version", "kube_secret_created", "kube_secret_labels", "kube_secret_type"},
		},
	}
	for i, c := range cases {
		c.Func = metric.ComposeMetricGenFuncs(secretMetricFamilies)
		c.Headers = metric.ExtractMetricFamilyHeaders(secretMetricFamilies)
		if err := c.run(); err != nil {
			t.Errorf("unexpected collecting result in %vth run:\n%s", i, err)
		}

	}
}<|MERGE_RESOLUTION|>--- conflicted
+++ resolved
@@ -28,22 +28,6 @@
 func TestSecretStore(t *testing.T) {
 	startTime := 1501569018
 	metav1StartTime := metav1.Unix(int64(startTime), 0)
-<<<<<<< HEAD
-
-	const metadata = `
-        # HELP kube_secret_labels Kubernetes labels converted to Prometheus labels.
-		# TYPE kube_secret_labels gauge
-        # HELP kube_secret_info Information about secret.
-		# TYPE kube_secret_info gauge
-		# HELP kube_secret_type Type about secret.
-		# TYPE kube_secret_type gauge
-		# HELP kube_secret_created Unix creation timestamp
-		# TYPE kube_secret_created gauge
-		# HELP kube_secret_metadata_resource_version Resource version representing a specific version of secret.
-		# TYPE kube_secret_metadata_resource_version gauge
-	`
-=======
->>>>>>> a941abbc
 	cases := []generateMetricsTestCase{
 		{
 			Obj: &v1.Secret{
