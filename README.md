# Overview

[![Build Status](https://github.com/kubernetes/kube-state-metrics/workflows/continuous-integration/badge.svg)](https://github.com/kubernetes/kube-state-metrics/actions)
[![Go Report Card](https://goreportcard.com/badge/github.com/kubernetes/kube-state-metrics)](https://goreportcard.com/report/github.com/kubernetes/kube-state-metrics) [![GoDoc](https://godoc.org/github.com/kubernetes/kube-state-metrics?status.svg)](https://godoc.org/github.com/kubernetes/kube-state-metrics)

kube-state-metrics (KSM) is a simple service that listens to the Kubernetes API
server and generates metrics about the state of the objects. (See examples in
the Metrics section below.) It is not focused on the health of the individual
Kubernetes components, but rather on the health of the various objects inside,
such as deployments, nodes and pods.

kube-state-metrics is about generating metrics from Kubernetes API objects
without modification. This ensures that features provided by kube-state-metrics
have the same grade of stability as the Kubernetes API objects themselves. In
turn, this means that kube-state-metrics in certain situations may not show the
exact same values as kubectl, as kubectl applies certain heuristics to display
comprehensible messages. kube-state-metrics exposes raw data unmodified from the
Kubernetes API, this way users have all the data they require and perform
heuristics as they see fit.

The metrics are exported on the HTTP endpoint `/metrics` on the listening port
(default 8080). They are served as plaintext. They are designed to be consumed
either by Prometheus itself or by a scraper that is compatible with scraping a
Prometheus client endpoint. You can also open `/metrics` in a browser to see
the raw metrics. Note that the metrics exposed on the `/metrics` endpoint
reflect the current state of the Kubernetes cluster. When Kubernetes objects
are deleted they are no longer visible on the `/metrics` endpoint.

## Table of Contents

- [Versioning](#versioning)
  - [Kubernetes Version](#kubernetes-version)
  - [Compatibility matrix](#compatibility-matrix)
  - [Resource group version compatibility](#resource-group-version-compatibility)
  - [Container Image](#container-image)
- [Metrics Documentation](#metrics-documentation)
  - [Conflict resolution in label names](#conflict-resolution-in-label-names)
  - [Enabling VerticalPodAutoscalers](#enabling-verticalpodautoscalers)
- [Kube-state-metrics self metrics](#kube-state-metrics-self-metrics)
- [Resource recommendation](#resource-recommendation)
- [Latency](#latency)
- [A note on costing](#a-note-on-costing)
- [kube-state-metrics vs. metrics-server](#kube-state-metrics-vs-metrics-server)
- [Scaling kube-state-metrics](#scaling-kube-state-metrics)
  - [Resource recommendation](#resource-recommendation)
  - [Horizontal sharding](#horizontal-sharding)
    - [Automated sharding](#automated-sharding)
- [Setup](#setup)
  - [Building the Docker container](#building-the-docker-container)
- [Usage](#usage)
  - [Kubernetes Deployment](#kubernetes-deployment)
  - [Limited privileges environment](#limited-privileges-environment)
  - [Helm Chart](#helm-chart)
  - [Development](#development)
  - [Developer Contributions](#developer-contributions)

#### Kubernetes Version

kube-state-metrics uses [`client-go`](https://github.com/kubernetes/client-go) to talk with
Kubernetes clusters. The supported Kubernetes cluster version is determined by `client-go`.
The compatibility matrix for client-go and Kubernetes cluster can be found
[here](https://github.com/kubernetes/client-go#compatibility-matrix).
All additional compatibility is only best effort, or happens to still/already be supported.

#### Compatibility matrix

At most, 5 kube-state-metrics and 5 [kubernetes releases](https://github.com/kubernetes/kubernetes/releases) will be recorded below.

<<<<<<< HEAD
| kube-state-metrics | **Kubernetes 1.12** | **Kubernetes 1.13** | **Kubernetes 1.14** |  **Kubernetes 1.15** |  **Kubernetes 1.16** |
|--------------------|---------------------|---------------------|---------------------|----------------------|----------------------|
| **v1.5.0**         |         ✓           |         -           |         -           |          -           |          -           |
| **v1.6.0**         |         ✓           |         ✓           |         -           |          -           |          -           |
| **v1.7.2**         |         ✓           |         ✓           |         ✓           |          -           |          -           |
| **v1.8.0**         |         ✓           |         ✓           |         ✓           |          ✓           |          -           |
| **v1.9.8**         |         ✓           |         ✓           |         ✓           |          ✓           |          ✓           |
| **master**         |         ✓           |         ✓           |         ✓           |          ✓           |          ✓           |
=======
| kube-state-metrics | **Kubernetes 1.19**  |  **Kubernetes 1.20**  | **Kubernetes 1.21** | **Kubernetes 1.22** | **Kubernetes 1.23** |
|--------------------|:--------------------:|:---------------------:|:-------------------:|:-------------------:|:-------------------:|
| **v2.1.1**         |          ✓           |           ✓           |          ✓          |         -/✓         |         -/✓         |
| **v2.2.4**         |          ✓           |           ✓           |          ✓          |          ✓          |          ✓          |
| **v2.3.0**         |          ✓           |           ✓           |          ✓          |          ✓          |          ✓          |
| **v2.4.2**         |         -/✓          |          -/✓          |          ✓          |          ✓          |          ✓          |
| **master**         |         -/✓          |          -/✓          |          ✓          |          ✓          |          ✓          |

>>>>>>> 3e12ba04
- `✓` Fully supported version range.
- `-` The Kubernetes cluster has features the client-go library can't use (additional API objects, deprecated APIs, etc).

**Note:** The current kube-state-metrics `v2.0.0 +` releases work on Kubernetes v1.17 & v1.18 excluding Ingress or CertificateSigningRequest resource metrics. If you require those metrics on an older Kubernetes version, use kube-state-metrics `v1.9.8`.

#### Resource group version compatibility

Resources in Kubernetes can evolve, i.e., the group version for a resource may change from alpha to beta and finally GA
in different Kubernetes versions. For now, kube-state-metrics will only use the oldest API available in the latest
release.

#### Container Image

The latest container image can be found at:
<<<<<<< HEAD
* `quay.io/coreos/kube-state-metrics:v1.9.8`
* `k8s.gcr.io/kube-state-metrics/kube-state-metrics:v1.9.8` (arch: amd64, arm, arm64, ppc64le and s390x)

**Note**:
The recommended docker registry for kube-state-metrics is `quay.io`.

**BONUS**: v1.9.8 of `kube-state-metrics` also includes multi-arch support. To take advantage of this, you can pull
`k8s.gcr.io/kube-state-metrics/kube-state-metrics:v1.9.8`.
=======
* `k8s.gcr.io/kube-state-metrics/kube-state-metrics:v2.4.2` (arch: `amd64`, `arm`, `arm64`, `ppc64le` and `s390x`)
>>>>>>> 3e12ba04

### Metrics Documentation

Any resources and metrics based on alpha Kubernetes APIs are excluded from any stability guarantee,
which may be changed at any given release.

See the [`docs`](docs) directory for more information on the exposed metrics.

#### Conflict resolution in label names

The `*_labels` family of metrics exposes Kubernetes labels as Prometheus labels.
As [Kubernetes](https://kubernetes.io/docs/concepts/overview/working-with-objects/labels/#syntax-and-character-set)
is more liberal than
[Prometheus](https://prometheus.io/docs/concepts/data_model/#metric-names-and-labels)
in terms of allowed characters in label names,
we automatically convert unsupported characters to underscores.
For example, `app.kubernetes.io/name` becomes `label_app_kubernetes_io_name`.

This conversion can create conflicts when multiple Kubernetes labels like
`foo-bar` and `foo_bar` would be converted to the same Prometheus label `label_foo_bar`.

Kube-state-metrics automatically adds a suffix `_conflictN` to resolve this conflict,
so it converts the above labels to
`label_foo_bar_conflict1` and `label_foo_bar_conflict2`.

If you'd like to have more control over how this conflict is resolved,
you might want to consider addressing this issue on a different level of the stack,
e.g. by standardizing Kubernetes labels using an
[Admission Webhook](https://kubernetes.io/docs/reference/access-authn-authz/extensible-admission-controllers/)
that ensures that there are no possible conflicts.

#### Enabling VerticalPodAutoscalers

Please note that the collector for `verticalpodautoscalers` is **disabled** by default; Vertical Pod Autoscaler metrics will not be collected until the collector is enabled. This is because Vertical Pod Autoscalers are managed as custom resources.

If you want to enable this collector,
the [instructions](./docs/verticalpodautoscaler-metrics.md#Configuration) are located in the [Vertical Pod Autoscaler Metrics](./docs/verticalpodautoscaler-metrics.md) documentation.

### Kube-state-metrics self metrics

kube-state-metrics exposes its own general process metrics under `--telemetry-host` and `--telemetry-port` (default 8081).

kube-state-metrics also exposes list and watch success and error metrics. These can be used to calculate the error rate of list or watch resources.
If you encounter those errors in the metrics, it is most likely a configuration or permission issue, and the next thing to investigate would be looking
at the logs of kube-state-metrics.

Example of the above mentioned metrics:
```
kube_state_metrics_list_total{resource="*v1.Node",result="success"} 1
kube_state_metrics_list_total{resource="*v1.Node",result="error"} 52
kube_state_metrics_watch_total{resource="*v1beta1.Ingress",result="success"} 1
```

kube-state-metrics also exposes some http request metrics, examples of those are:
```
http_request_duration_seconds_bucket{handler="metrics",method="get",le="2.5"} 30
http_request_duration_seconds_bucket{handler="metrics",method="get",le="5"} 30
http_request_duration_seconds_bucket{handler="metrics",method="get",le="10"} 30
http_request_duration_seconds_bucket{handler="metrics",method="get",le="+Inf"} 30
http_request_duration_seconds_sum{handler="metrics",method="get"} 0.021113919999999998
http_request_duration_seconds_count{handler="metrics",method="get"} 30
```

kube-state-metrics also exposes build and configuration metrics:
```
kube_state_metrics_build_info{branch="master",goversion="go1.15.3",revision="6c9d775d",version="v2.0.0-beta"} 1
kube_state_metrics_shard_ordinal{shard_ordinal="0"} 0
kube_state_metrics_total_shards 1
```

`kube_state_metrics_build_info` is used to expose version and other build information. For more usage about the info pattern,
please check the blog post [here](https://www.robustperception.io/exposing-the-software-version-to-prometheus).
Sharding metrics expose `--shard` and `--total-shards` flags and can be used to validate
run-time configuration, see [`/examples/prometheus-alerting-rules`](./examples/prometheus-alerting-rules).

### Scaling kube-state-metrics

#### Resource recommendation

Resource usage for kube-state-metrics changes with the Kubernetes objects (Pods/Nodes/Deployments/Secrets etc.) size of the cluster.
To some extent, the Kubernetes objects in a cluster are in direct proportion to the node number of the cluster.

As a general rule, you should allocate:

* 250MiB memory
* 0.1 cores

Note that if CPU limits are set too low, kube-state-metrics' internal queues will not be able to be worked off quickly enough, resulting in increased memory consumption as the queue length grows. If you experience problems resulting from high memory allocation or CPU throttling, try increasing the CPU limits.

### Latency

In a 100 node cluster scaling test the latency numbers were as follows:

```
"Perc50": 259615384 ns,
"Perc90": 475000000 ns,
"Perc99": 906666666 ns.
```

### A note on costing

By default, kube-state-metrics exposes several metrics for events across your cluster. If you have a large number of frequently-updating resources on your cluster, you may find that a lot of data is ingested into these metrics. This can incur high costs on some cloud providers. Please take a moment to [configure what metrics you'd like to expose](docs/cli-arguments.md), as well as consult the documentation for your Kubernetes environment in order to avoid unexpectedly high costs.

### kube-state-metrics vs. metrics-server

The [metrics-server](https://github.com/kubernetes-incubator/metrics-server)
is a project that has been inspired by
[Heapster](https://github.com/kubernetes-retired/heapster) and is implemented
to serve the goals of core metrics pipelines in [Kubernetes monitoring
architecture](https://github.com/kubernetes/community/blob/master/contributors/design-proposals/instrumentation/monitoring_architecture.md).
It is a cluster level component which periodically scrapes metrics from all
Kubernetes nodes served by Kubelet through Summary API. The metrics are
aggregated, stored in memory and served in [Metrics API
format](https://git.k8s.io/metrics/pkg/apis/metrics/v1alpha1/types.go). The
metrics-server stores the latest values only and is not responsible for
forwarding metrics to third-party destinations.

kube-state-metrics is focused on generating completely new metrics from
Kubernetes' object state (e.g. metrics based on deployments, replica sets,
etc.). It holds an entire snapshot of Kubernetes state in memory and
continuously generates new metrics based off of it. And just like the
metrics-server it too is not responsible for exporting its metrics anywhere.

Having kube-state-metrics as a separate project also enables access to these
metrics from monitoring systems such as Prometheus.

### Horizontal sharding

In order to shard kube-state-metrics horizontally, some automated sharding capabilities have been implemented. It is configured with the following flags:

* `--shard` (zero indexed)
* `--total-shards`

Sharding is done by taking an md5 sum of the Kubernetes Object's UID and performing a modulo operation on it with the total number of shards. Each shard decides whether the object is handled by the respective instance of kube-state-metrics or not. Note that this means all instances of kube-state-metrics, even if sharded, will have the network traffic and the resource consumption for unmarshaling objects for all objects, not just the ones they are responsible for. To optimize this further, the Kubernetes API would need to support sharded list/watch capabilities. In the optimal case, memory consumption for each shard will be 1/n compared to an unsharded setup. Typically, kube-state-metrics needs to be memory and latency optimized in order for it to return its metrics rather quickly to Prometheus. One way to reduce the latency between kube-state-metrics and the kube-apiserver is to run KSM with the `--use-apiserver-cache` flag. In addition to reducing the latency, this option will also lead to a reduction in the load on etcd.

Sharding should be used carefully and additional monitoring should be set up in order to ensure that sharding is set up and functioning as expected (eg. instances for each shard out of the total shards are configured).

#### Automated sharding

Automatic sharding allows each shard to discover its nominal position when deployed in a StatefulSet which is useful for automatically configuring sharding. This is an experimental feature and may be broken or removed without notice.

To enable automated sharding, kube-state-metrics must be run by a `StatefulSet` and the pod name and namespace must be handed to the kube-state-metrics process via the `--pod` and `--pod-namespace` flags. Example manifests demonstrating the autosharding functionality can be found in [`/examples/autosharding`](./examples/autosharding).

This way of deploying shards is useful when you want to manage KSM shards through a single Kubernetes resource (a single `StatefulSet` in this case) instead of having one `Deployment` per shard. The advantage can be especially significant when deploying a high number of shards.

The downside of using an auto-sharded setup comes from the rollout strategy supported by `StatefulSet`s. When managed by a `StatefulSet`, pods are replaced one at a time with each pod first getting terminated and then recreated. Besides such rollouts being slower, they will also lead to short downtime for each shard. If a Prometheus scrape happens during a rollout, it can miss some of the metrics exported by kube-state-metrics.

### Setup

Install this project to your `$GOPATH` using `go get`:

```
go get k8s.io/kube-state-metrics
```

#### Building the Docker container

Simply run the following command in this root folder, which will create a
self-contained, statically-linked binary and build a Docker image:
```
make container
```

### Usage

Simply build and run kube-state-metrics inside a Kubernetes pod which has a
service account token that has read-only access to the Kubernetes cluster.

#### For users of prometheus-operator/kube-prometheus stack

The ([`kube-prometheus`](https://github.com/prometheus-operator/kube-prometheus/)) stack installs kube-state-metrics as one of its [components](https://github.com/prometheus-operator/kube-prometheus#kube-prometheus); you do not need to install kube-state-metrics if you're using the kube-prometheus stack.

If you want to revise the default configuration for kube-prometheus, for example to enable non-default metrics, have a look at [Customizing Kube-Prometheus](https://github.com/prometheus-operator/kube-prometheus#customizing-kube-prometheus).

#### Kubernetes Deployment

To deploy this project, you can simply run `kubectl apply -f examples/standard` and a Kubernetes service and deployment will be created. (Note: Adjust the apiVersion of some resource if your kubernetes cluster's version is not 1.8+, check the yaml file for more information).

To have Prometheus discover kube-state-metrics instances it is advised to create a specific Prometheus scrape config for kube-state-metrics that picks up both metrics endpoints. Annotation based discovery is discouraged as only one of the endpoints would be able to be selected, plus kube-state-metrics in most cases has special authentication and authorization requirements as it essentially grants read access through the metrics endpoint to most information available to it.

**Note:** Google Kubernetes Engine (GKE) Users - GKE has strict role permissions that will prevent the kube-state-metrics roles and role bindings from being created. To work around this, you can give your GCP identity the cluster-admin role by running the following one-liner:

```
kubectl create clusterrolebinding cluster-admin-binding --clusterrole=cluster-admin --user=$(gcloud info --format='value(config.account)')
```

Note that your GCP identity is case sensitive but `gcloud info` as of Google Cloud SDK 221.0.0 is not. This means that if your IAM member contains capital letters, the above one-liner may not work for you. If you have 403 forbidden responses after running the above command and `kubectl apply -f examples/standard`, check the IAM member associated with your account at https://console.cloud.google.com/iam-admin/iam?project=PROJECT_ID. If it contains capital letters, you may need to set the --user flag in the command above to the case-sensitive role listed at https://console.cloud.google.com/iam-admin/iam?project=PROJECT_ID.

After running the above, if you see `Clusterrolebinding "cluster-admin-binding" created`, then you are able to continue with the setup of this service.

#### Limited privileges environment

If you want to run kube-state-metrics in an environment where you don't have cluster-reader role, you can:

- create a serviceaccount
```yaml
apiVersion: v1
kind: ServiceAccount
metadata:
  name: kube-state-metrics
  namespace: your-namespace-where-kube-state-metrics-will-deployed
```

- give it `view` privileges on specific namespaces (using roleBinding) (*note: you can add this roleBinding to all the NS you want your serviceaccount to access*)
```yaml
apiVersion: rbac.authorization.k8s.io/v1
kind: RoleBinding
metadata:
  name: kube-state-metrics
  namespace: project1
roleRef:
  apiGroup: rbac.authorization.k8s.io
  kind: ClusterRole
  name: view
subjects:
  - kind: ServiceAccount
    name: kube-state-metrics
    namespace: your-namespace-where-kube-state-metrics-will-deployed
```

- then specify a set of namespaces (using the `--namespaces` option) and a set of kubernetes objects (using the `--resources`) that your serviceaccount has access to in the `kube-state-metrics` deployment configuration

```yaml
spec:
  template:
    spec:
      containers:
      - name: kube-state-metrics
        args:
          - '--resources=pods'
          - '--namespaces=project1'
```

For the full list of arguments available, see the documentation in [docs/cli-arguments.md](./docs/cli-arguments.md)


#### Helm Chart

Starting from the kube-state-metrics chart `v2.13.3` (kube-state-metrics image `v1.9.8`), the official [Helm chart](https://artifacthub.io/packages/helm/prometheus-community/kube-state-metrics/) is maintained in [prometheus-community/helm-charts](https://github.com/prometheus-community/helm-charts/tree/main/charts/kube-state-metrics). Starting from kube-state-metrics chart `v3.0.0` only kube-state-metrics images of `v2.0.0 +` are supported.

#### Development

When developing, test a metric dump against your local Kubernetes cluster by
running:

> Users can override the apiserver address in KUBE-CONFIG file with `--apiserver` command line.

	go install
	kube-state-metrics --port=8080 --telemetry-port=8081 --kubeconfig=<KUBE-CONFIG> --apiserver=<APISERVER>

Then curl the metrics endpoint

	curl localhost:8080/metrics

To run the e2e tests locally see the documentation in [tests/README.md](./tests/README.md).

#### Developer Contributions 

When developing, there are certain code patterns to follow to better your contributing experience and likelihood of e2e and other ci tests to pass. To learn more about them, see the documentation in [docs/developer/guide.md](./docs/developer/guide.md).<|MERGE_RESOLUTION|>--- conflicted
+++ resolved
@@ -66,16 +66,6 @@
 
 At most, 5 kube-state-metrics and 5 [kubernetes releases](https://github.com/kubernetes/kubernetes/releases) will be recorded below.
 
-<<<<<<< HEAD
-| kube-state-metrics | **Kubernetes 1.12** | **Kubernetes 1.13** | **Kubernetes 1.14** |  **Kubernetes 1.15** |  **Kubernetes 1.16** |
-|--------------------|---------------------|---------------------|---------------------|----------------------|----------------------|
-| **v1.5.0**         |         ✓           |         -           |         -           |          -           |          -           |
-| **v1.6.0**         |         ✓           |         ✓           |         -           |          -           |          -           |
-| **v1.7.2**         |         ✓           |         ✓           |         ✓           |          -           |          -           |
-| **v1.8.0**         |         ✓           |         ✓           |         ✓           |          ✓           |          -           |
-| **v1.9.8**         |         ✓           |         ✓           |         ✓           |          ✓           |          ✓           |
-| **master**         |         ✓           |         ✓           |         ✓           |          ✓           |          ✓           |
-=======
 | kube-state-metrics | **Kubernetes 1.19**  |  **Kubernetes 1.20**  | **Kubernetes 1.21** | **Kubernetes 1.22** | **Kubernetes 1.23** |
 |--------------------|:--------------------:|:---------------------:|:-------------------:|:-------------------:|:-------------------:|
 | **v2.1.1**         |          ✓           |           ✓           |          ✓          |         -/✓         |         -/✓         |
@@ -84,7 +74,6 @@
 | **v2.4.2**         |         -/✓          |          -/✓          |          ✓          |          ✓          |          ✓          |
 | **master**         |         -/✓          |          -/✓          |          ✓          |          ✓          |          ✓          |
 
->>>>>>> 3e12ba04
 - `✓` Fully supported version range.
 - `-` The Kubernetes cluster has features the client-go library can't use (additional API objects, deprecated APIs, etc).
 
@@ -99,18 +88,7 @@
 #### Container Image
 
 The latest container image can be found at:
-<<<<<<< HEAD
-* `quay.io/coreos/kube-state-metrics:v1.9.8`
-* `k8s.gcr.io/kube-state-metrics/kube-state-metrics:v1.9.8` (arch: amd64, arm, arm64, ppc64le and s390x)
-
-**Note**:
-The recommended docker registry for kube-state-metrics is `quay.io`.
-
-**BONUS**: v1.9.8 of `kube-state-metrics` also includes multi-arch support. To take advantage of this, you can pull
-`k8s.gcr.io/kube-state-metrics/kube-state-metrics:v1.9.8`.
-=======
 * `k8s.gcr.io/kube-state-metrics/kube-state-metrics:v2.4.2` (arch: `amd64`, `arm`, `arm64`, `ppc64le` and `s390x`)
->>>>>>> 3e12ba04
 
 ### Metrics Documentation
 
