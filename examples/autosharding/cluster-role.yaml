apiVersion: rbac.authorization.k8s.io/v1
kind: ClusterRole
metadata:
  labels:
    app.kubernetes.io/name: kube-state-metrics
<<<<<<< HEAD
    app.kubernetes.io/version: 2.0.0-alpha.3
=======
    app.kubernetes.io/version: 2.0.0-beta
>>>>>>> baacc7bf
  name: kube-state-metrics
rules:
- apiGroups:
  - ""
  resources:
  - configmaps
  - secrets
  - nodes
  - pods
  - services
  - resourcequotas
  - replicationcontrollers
  - limitranges
  - persistentvolumeclaims
  - persistentvolumes
  - namespaces
  - endpoints
  verbs:
  - list
  - watch
- apiGroups:
  - extensions
  resources:
  - daemonsets
  - deployments
  - replicasets
  verbs:
  - list
  - watch
- apiGroups:
  - apps
  resources:
  - statefulsets
  - daemonsets
  - deployments
  - replicasets
  verbs:
  - list
  - watch
- apiGroups:
  - batch
  resources:
  - cronjobs
  - jobs
  verbs:
  - list
  - watch
- apiGroups:
  - autoscaling
  resources:
  - horizontalpodautoscalers
  verbs:
  - list
  - watch
- apiGroups:
  - authentication.k8s.io
  resources:
  - tokenreviews
  verbs:
  - create
- apiGroups:
  - authorization.k8s.io
  resources:
  - subjectaccessreviews
  verbs:
  - create
- apiGroups:
  - policy
  resources:
  - poddisruptionbudgets
  verbs:
  - list
  - watch
- apiGroups:
  - certificates.k8s.io
  resources:
  - certificatesigningrequests
  verbs:
  - list
  - watch
- apiGroups:
  - storage.k8s.io
  resources:
  - storageclasses
  - volumeattachments
  verbs:
  - list
  - watch
- apiGroups:
  - admissionregistration.k8s.io
  resources:
  - mutatingwebhookconfigurations
  - validatingwebhookconfigurations
  verbs:
  - list
  - watch
- apiGroups:
  - networking.k8s.io
  resources:
  - networkpolicies
  - ingresses
  verbs:
  - list
  - watch
- apiGroups:
  - coordination.k8s.io
  resources:
  - leases
  verbs:
  - list
  - watch<|MERGE_RESOLUTION|>--- conflicted
+++ resolved
@@ -3,11 +3,7 @@
 metadata:
   labels:
     app.kubernetes.io/name: kube-state-metrics
-<<<<<<< HEAD
-    app.kubernetes.io/version: 2.0.0-alpha.3
-=======
     app.kubernetes.io/version: 2.0.0-beta
->>>>>>> baacc7bf
   name: kube-state-metrics
 rules:
 - apiGroups:
