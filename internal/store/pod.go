/*
Copyright 2016 The Kubernetes Authors All rights reserved.

Licensed under the Apache License, Version 2.0 (the "License");
you may not use this file except in compliance with the License.
You may obtain a copy of the License at

    http://www.apache.org/licenses/LICENSE-2.0

Unless required by applicable law or agreed to in writing, software
distributed under the License is distributed on an "AS IS" BASIS,
WITHOUT WARRANTIES OR CONDITIONS OF ANY KIND, either express or implied.
See the License for the specific language governing permissions and
limitations under the License.
*/

package store

import (
	"context"
	"strconv"

<<<<<<< HEAD
	"k8s.io/kube-state-metrics/pkg/constant"
	"k8s.io/kube-state-metrics/pkg/metric"
	generator "k8s.io/kube-state-metrics/pkg/metric_generator"
=======
	"k8s.io/kube-state-metrics/v2/pkg/constant"
	"k8s.io/kube-state-metrics/v2/pkg/metric"
	generator "k8s.io/kube-state-metrics/v2/pkg/metric_generator"
>>>>>>> 6ba0712d

	v1 "k8s.io/api/core/v1"
	metav1 "k8s.io/apimachinery/pkg/apis/meta/v1"
	"k8s.io/apimachinery/pkg/runtime"
	"k8s.io/apimachinery/pkg/watch"
	clientset "k8s.io/client-go/kubernetes"
	"k8s.io/client-go/tools/cache"
)

var (
	descPodLabelsDefaultLabels = []string{"namespace", "pod"}
<<<<<<< HEAD
	containerWaitingReasons    = []string{"ContainerCreating", "CrashLoopBackOff", "CreateContainerConfigError", "ErrImagePull", "ImagePullBackOff", "CreateContainerError", "InvalidImageName"}
	containerTerminatedReasons = []string{"OOMKilled", "Completed", "Error", "ContainerCannotRun", "DeadlineExceeded", "Evicted"}

	podMetricFamilies = []generator.FamilyGenerator{
		{
			Name: "kube_pod_info",
			Type: metric.Gauge,
			Help: "Information about pod.",
			GenerateFunc: wrapPodFunc(func(p *v1.Pod) *metric.Family {
=======
	podStatusReasons           = []string{"NodeLost", "Evicted", "UnexpectedAdmissionError"}
)

func podMetricFamilies(allowLabelsList []string) []generator.FamilyGenerator {
	return []generator.FamilyGenerator{
		*generator.NewFamilyGenerator(
			"kube_pod_info",
			"Information about pod.",
			metric.Gauge,
			"",
			wrapPodFunc(func(p *v1.Pod) *metric.Family {
>>>>>>> 6ba0712d
				createdBy := metav1.GetControllerOf(p)
				createdByKind := "<none>"
				createdByName := "<none>"
				if createdBy != nil {
					if createdBy.Kind != "" {
						createdByKind = createdBy.Kind
					}
					if createdBy.Name != "" {
						createdByName = createdBy.Name
					}
				}

				m := metric.Metric{

					LabelKeys:   []string{"host_ip", "pod_ip", "uid", "node", "created_by_kind", "created_by_name", "priority_class", "host_network"},
					LabelValues: []string{p.Status.HostIP, p.Status.PodIP, string(p.UID), p.Spec.NodeName, createdByKind, createdByName, p.Spec.PriorityClassName, strconv.FormatBool(p.Spec.HostNetwork)},
					Value:       1,
				}

				return &metric.Family{
					Metrics: []*metric.Metric{&m},
				}
			}),
		),
		*generator.NewFamilyGenerator(
			"kube_pod_start_time",
			"Start time in unix timestamp for a pod.",
			metric.Gauge,
			"",
			wrapPodFunc(func(p *v1.Pod) *metric.Family {
				ms := []*metric.Metric{}

				if p.Status.StartTime != nil {
					ms = append(ms, &metric.Metric{
						LabelKeys:   []string{},
						LabelValues: []string{},
						Value:       float64((p.Status.StartTime).Unix()),
					})
				}
				return &metric.Family{
					Metrics: ms,
				}
			}),
		),
		*generator.NewFamilyGenerator(
			"kube_pod_container_state_started",
			"Start time in unix timestamp for a pod container.",
			metric.Gauge,
			"",
			wrapPodFunc(func(p *v1.Pod) *metric.Family {
				ms := []*metric.Metric{}

				for _, cs := range p.Status.ContainerStatuses {
					if cs.State.Running != nil {
						ms = append(ms, &metric.Metric{
							LabelKeys:   []string{"container"},
							LabelValues: []string{cs.Name},
							Value:       float64((cs.State.Running.StartedAt).Unix()),
						})
					}
				}

				return &metric.Family{
					Metrics: ms,
				}
			}),
		),
		*generator.NewFamilyGenerator(
			"kube_pod_completion_time",
			"Completion time in unix timestamp for a pod.",
			metric.Gauge,
			"",
			wrapPodFunc(func(p *v1.Pod) *metric.Family {
				ms := []*metric.Metric{}

				var lastFinishTime float64
				for _, cs := range p.Status.ContainerStatuses {
					if cs.State.Terminated != nil {
						if lastFinishTime == 0 || lastFinishTime < float64(cs.State.Terminated.FinishedAt.Unix()) {
							lastFinishTime = float64(cs.State.Terminated.FinishedAt.Unix())
						}
					}
				}

				if lastFinishTime > 0 {
					ms = append(ms, &metric.Metric{

						LabelKeys:   []string{},
						LabelValues: []string{},
						Value:       lastFinishTime,
					})
				}

				return &metric.Family{
					Metrics: ms,
				}
			}),
		),
		*generator.NewFamilyGenerator(
			"kube_pod_owner",
			"Information about the Pod's owner.",
			metric.Gauge,
			"",
			wrapPodFunc(func(p *v1.Pod) *metric.Family {
				labelKeys := []string{"owner_kind", "owner_name", "owner_is_controller"}

				owners := p.GetOwnerReferences()
				if len(owners) == 0 {
					return &metric.Family{
						Metrics: []*metric.Metric{
							{
								LabelKeys:   labelKeys,
								LabelValues: []string{"<none>", "<none>", "<none>"},
								Value:       1,
							},
						},
					}
				}

				ms := make([]*metric.Metric, len(owners))

				for i, owner := range owners {
					if owner.Controller != nil {
						ms[i] = &metric.Metric{
							LabelKeys:   labelKeys,
							LabelValues: []string{owner.Kind, owner.Name, strconv.FormatBool(*owner.Controller)},
							Value:       1,
						}
					} else {
						ms[i] = &metric.Metric{
							LabelKeys:   labelKeys,
							LabelValues: []string{owner.Kind, owner.Name, "false"},
							Value:       1,
						}
					}
				}

				return &metric.Family{
					Metrics: ms,
				}
			}),
		),
		*generator.NewFamilyGenerator(
			"kube_pod_labels",
			"Kubernetes labels converted to Prometheus labels.",
			metric.Gauge,
			"",
			wrapPodFunc(func(p *v1.Pod) *metric.Family {
				labelKeys, labelValues := createLabelKeysValues(p.Labels, allowLabelsList)
				m := metric.Metric{
					LabelKeys:   labelKeys,
					LabelValues: labelValues,
					Value:       1,
				}
				return &metric.Family{
					Metrics: []*metric.Metric{&m},
				}
			}),
		),
		*generator.NewFamilyGenerator(
			"kube_pod_created",
			"Unix creation timestamp",
			metric.Gauge,
			"",
			wrapPodFunc(func(p *v1.Pod) *metric.Family {
				ms := []*metric.Metric{}

				if !p.CreationTimestamp.IsZero() {
					ms = append(ms, &metric.Metric{
						LabelKeys:   []string{},
						LabelValues: []string{},
						Value:       float64(p.CreationTimestamp.Unix()),
					})
				}

				return &metric.Family{
					Metrics: ms,
				}
			}),
		),
		*generator.NewFamilyGenerator(
			"kube_pod_deletion_timestamp",
			"Unix deletion timestamp",
			metric.Gauge,
			"",
			wrapPodFunc(func(p *v1.Pod) *metric.Family {
				ms := []*metric.Metric{}

				if p.DeletionTimestamp != nil && !p.DeletionTimestamp.IsZero() {
					ms = append(ms, &metric.Metric{
						LabelKeys:   []string{},
						LabelValues: []string{},
						Value:       float64(p.DeletionTimestamp.Unix()),
					})
				}

				return &metric.Family{
					Metrics: ms,
				}
			}),
		),
		*generator.NewFamilyGenerator(
			"kube_pod_restart_policy",
			"Describes the restart policy in use by this pod.",
			metric.Gauge,
			"",
			wrapPodFunc(func(p *v1.Pod) *metric.Family {
				return &metric.Family{
					Metrics: []*metric.Metric{
						{
							LabelKeys:   []string{"type"},
							LabelValues: []string{string(p.Spec.RestartPolicy)},
							Value:       float64(1),
						},
					},
				}
			}),
		),
		*generator.NewFamilyGenerator(
			"kube_pod_status_scheduled_time",
			"Unix timestamp when pod moved into scheduled status",
			metric.Gauge,
			"",
			wrapPodFunc(func(p *v1.Pod) *metric.Family {
				ms := []*metric.Metric{}

				for _, c := range p.Status.Conditions {
					if c.Type == v1.PodScheduled && c.Status == v1.ConditionTrue {
						ms = append(ms, &metric.Metric{
							LabelKeys:   []string{},
							LabelValues: []string{},
							Value:       float64(c.LastTransitionTime.Unix()),
						})
					}
				}

				return &metric.Family{
					Metrics: ms,
				}
			}),
		),
		*generator.NewFamilyGenerator(
			"kube_pod_status_unschedulable",
			"Describes the unschedulable status for the pod.",
			metric.Gauge,
			"",
			wrapPodFunc(func(p *v1.Pod) *metric.Family {
				ms := []*metric.Metric{}

				for _, c := range p.Status.Conditions {
					if c.Type == v1.PodScheduled && c.Status == v1.ConditionFalse {
						ms = append(ms, &metric.Metric{
							LabelKeys:   []string{},
							LabelValues: []string{},
							Value:       1,
						})
					}
				}

				return &metric.Family{
					Metrics: ms,
				}
			}),
		),
		*generator.NewFamilyGenerator(
			"kube_pod_status_phase",
			"The pods current phase.",
			metric.Gauge,
			"",
			wrapPodFunc(func(p *v1.Pod) *metric.Family {
				phase := p.Status.Phase
				if phase == "" {
					return &metric.Family{
						Metrics: []*metric.Metric{},
					}
				}

				phases := []struct {
					v bool
					n string
				}{
					{phase == v1.PodPending, string(v1.PodPending)},
					{phase == v1.PodSucceeded, string(v1.PodSucceeded)},
					{phase == v1.PodFailed, string(v1.PodFailed)},
					{phase == v1.PodUnknown, string(v1.PodUnknown)},
					{phase == v1.PodRunning, string(v1.PodRunning)},
				}

				ms := make([]*metric.Metric, len(phases))

				for i, p := range phases {
					ms[i] = &metric.Metric{

						LabelKeys:   []string{"phase"},
						LabelValues: []string{p.n},
						Value:       boolFloat64(p.v),
					}
				}

				return &metric.Family{
					Metrics: ms,
				}
			}),
		),
		*generator.NewFamilyGenerator(
			"kube_pod_status_ready",
			"Describes whether the pod is ready to serve requests.",
			metric.Gauge,
			"",
			wrapPodFunc(func(p *v1.Pod) *metric.Family {
				ms := []*metric.Metric{}

				for _, c := range p.Status.Conditions {
					if c.Type == v1.PodReady {
						conditionMetrics := addConditionMetrics(c.Status)

						for _, m := range conditionMetrics {
							metric := m
							metric.LabelKeys = []string{"condition"}
							ms = append(ms, metric)
						}
					}
				}

				return &metric.Family{
					Metrics: ms,
				}
			}),
		),
		*generator.NewFamilyGenerator(
			"kube_pod_status_scheduled",
			"Describes the status of the scheduling process for the pod.",
			metric.Gauge,
			"",
			wrapPodFunc(func(p *v1.Pod) *metric.Family {
				ms := []*metric.Metric{}

				for _, c := range p.Status.Conditions {
					if c.Type == v1.PodScheduled {
						conditionMetrics := addConditionMetrics(c.Status)

						for _, m := range conditionMetrics {
							metric := m
							metric.LabelKeys = []string{"condition"}
							ms = append(ms, metric)
						}
					}
				}

				return &metric.Family{
					Metrics: ms,
				}
			}),
		),
		*generator.NewFamilyGenerator(
			"kube_pod_status_reason",
			"The pod status reasons",
			metric.Gauge,
			"",
			wrapPodFunc(func(p *v1.Pod) *metric.Family {
				ms := []*metric.Metric{}

				for _, reason := range podStatusReasons {
					metric := &metric.Metric{}
					metric.LabelKeys = []string{"reason"}
					metric.LabelValues = []string{reason}
					if p.Status.Reason == reason {
						metric.Value = boolFloat64(true)
					} else {
						metric.Value = boolFloat64(false)
					}
					ms = append(ms, metric)
				}

				return &metric.Family{
					Metrics: ms,
				}
			}),
		),
		*generator.NewFamilyGenerator(
			"kube_pod_container_info",
			"Information about a container in a pod.",
			metric.Gauge,
			"",
			wrapPodFunc(func(p *v1.Pod) *metric.Family {
				ms := make([]*metric.Metric, len(p.Status.ContainerStatuses))
				labelKeys := []string{"container", "image", "image_id", "container_id"}

				for i, cs := range p.Status.ContainerStatuses {
					ms[i] = &metric.Metric{
						LabelKeys:   labelKeys,
						LabelValues: []string{cs.Name, cs.Image, cs.ImageID, cs.ContainerID},
						Value:       1,
					}
				}

				return &metric.Family{
					Metrics: ms,
				}
			}),
		),
		*generator.NewFamilyGenerator(
			"kube_pod_init_container_info",
			"Information about an init container in a pod.",
			metric.Gauge,
			"",
			wrapPodFunc(func(p *v1.Pod) *metric.Family {
				ms := make([]*metric.Metric, len(p.Status.InitContainerStatuses))
				labelKeys := []string{"container", "image", "image_id", "container_id"}

				for i, cs := range p.Status.InitContainerStatuses {
					ms[i] = &metric.Metric{
						LabelKeys:   labelKeys,
						LabelValues: []string{cs.Name, cs.Image, cs.ImageID, cs.ContainerID},
						Value:       1,
					}
				}

				return &metric.Family{
					Metrics: ms,
				}
			}),
		),
		*generator.NewFamilyGenerator(
			"kube_pod_container_status_waiting",
			"Describes whether the container is currently in waiting state.",
			metric.Gauge,
			"",
			wrapPodFunc(func(p *v1.Pod) *metric.Family {
				ms := make([]*metric.Metric, len(p.Status.ContainerStatuses))

				for i, cs := range p.Status.ContainerStatuses {
					ms[i] = &metric.Metric{
						LabelKeys:   []string{"container"},
						LabelValues: []string{cs.Name},
						Value:       boolFloat64(cs.State.Waiting != nil),
					}
				}

				return &metric.Family{
					Metrics: ms,
				}
			}),
		),
		*generator.NewFamilyGenerator(
			"kube_pod_init_container_status_waiting",
			"Describes whether the init container is currently in waiting state.",
			metric.Gauge,
			"",
			wrapPodFunc(func(p *v1.Pod) *metric.Family {
				ms := make([]*metric.Metric, len(p.Status.InitContainerStatuses))

				for i, cs := range p.Status.InitContainerStatuses {
					ms[i] = &metric.Metric{
						LabelKeys:   []string{"container"},
						LabelValues: []string{cs.Name},
						Value:       boolFloat64(cs.State.Waiting != nil),
					}
				}

				return &metric.Family{
					Metrics: ms,
				}
			}),
		),
		*generator.NewFamilyGenerator(
			"kube_pod_container_status_waiting_reason",
			"Describes the reason the container is currently in waiting state.",
			metric.Gauge,
			"",
			wrapPodFunc(func(p *v1.Pod) *metric.Family {
				ms := make([]*metric.Metric, 0, len(p.Status.ContainerStatuses))
				for _, cs := range p.Status.ContainerStatuses {
					// Skip creating series for running containers.
					if cs.State.Waiting != nil {
						ms = append(ms, &metric.Metric{
							LabelKeys:   []string{"container", "reason"},
							LabelValues: []string{cs.Name, cs.State.Waiting.Reason},
							Value:       1,
						})
					}
				}
				return &metric.Family{
					Metrics: ms,
				}
			}),
		),
		*generator.NewFamilyGenerator(
			"kube_pod_init_container_status_waiting_reason",
			"Describes the reason the init container is currently in waiting state.",
			metric.Gauge,
			"",
			wrapPodFunc(func(p *v1.Pod) *metric.Family {
				ms := make([]*metric.Metric, 0, len(p.Status.InitContainerStatuses))
				for _, cs := range p.Status.InitContainerStatuses {
					// Skip creating series for running containers.
					if cs.State.Waiting != nil {
						ms = append(ms, &metric.Metric{
							LabelKeys:   []string{"container", "reason"},
							LabelValues: []string{cs.Name, cs.State.Waiting.Reason},
							Value:       1,
						})
					}
				}

				return &metric.Family{
					Metrics: ms,
				}
			}),
		),
		*generator.NewFamilyGenerator(
			"kube_pod_container_status_running",
			"Describes whether the container is currently in running state.",
			metric.Gauge,
			"",
			wrapPodFunc(func(p *v1.Pod) *metric.Family {
				ms := make([]*metric.Metric, len(p.Status.ContainerStatuses))

				for i, cs := range p.Status.ContainerStatuses {
					ms[i] = &metric.Metric{
						LabelKeys:   []string{"container"},
						LabelValues: []string{cs.Name},
						Value:       boolFloat64(cs.State.Running != nil),
					}
				}

				return &metric.Family{
					Metrics: ms,
				}
			}),
		),
		*generator.NewFamilyGenerator(
			"kube_pod_init_container_status_running",
			"Describes whether the init container is currently in running state.",
			metric.Gauge,
			"",
			wrapPodFunc(func(p *v1.Pod) *metric.Family {
				ms := make([]*metric.Metric, len(p.Status.InitContainerStatuses))

				for i, cs := range p.Status.InitContainerStatuses {
					ms[i] = &metric.Metric{
						LabelKeys:   []string{"container"},
						LabelValues: []string{cs.Name},
						Value:       boolFloat64(cs.State.Running != nil),
					}
				}

				return &metric.Family{
					Metrics: ms,
				}
			}),
		),
		*generator.NewFamilyGenerator(
			"kube_pod_container_status_terminated",
			"Describes whether the container is currently in terminated state.",
			metric.Gauge,
			"",
			wrapPodFunc(func(p *v1.Pod) *metric.Family {
				ms := make([]*metric.Metric, len(p.Status.ContainerStatuses))

				for i, cs := range p.Status.ContainerStatuses {
					ms[i] = &metric.Metric{
						LabelKeys:   []string{"container"},
						LabelValues: []string{cs.Name},
						Value:       boolFloat64(cs.State.Terminated != nil),
					}
				}

				return &metric.Family{
					Metrics: ms,
				}
			}),
		),
		*generator.NewFamilyGenerator(
			"kube_pod_init_container_status_terminated",
			"Describes whether the init container is currently in terminated state.",
			metric.Gauge,
			"",
			wrapPodFunc(func(p *v1.Pod) *metric.Family {
				ms := make([]*metric.Metric, len(p.Status.InitContainerStatuses))
				for i, cs := range p.Status.InitContainerStatuses {
					ms[i] = &metric.Metric{
						LabelKeys:   []string{"container"},
						LabelValues: []string{cs.Name},
						Value:       boolFloat64(cs.State.Terminated != nil),
					}
				}

				return &metric.Family{
					Metrics: ms,
				}
			}),
		),
		*generator.NewFamilyGenerator(
			"kube_pod_container_status_terminated_reason",
			"Describes the reason the container is currently in terminated state.",
			metric.Gauge,
			"",
			wrapPodFunc(func(p *v1.Pod) *metric.Family {
				ms := make([]*metric.Metric, 0, len(p.Status.ContainerStatuses))
				for _, cs := range p.Status.ContainerStatuses {
					if cs.State.Terminated != nil {
						ms = append(ms, &metric.Metric{
							LabelKeys:   []string{"container", "reason"},
							LabelValues: []string{cs.Name, cs.State.Terminated.Reason},
							Value:       1,
						})
					}
				}

				return &metric.Family{
					Metrics: ms,
				}
			}),
		),
		*generator.NewFamilyGenerator(
			"kube_pod_init_container_status_terminated_reason",
			"Describes the reason the init container is currently in terminated state.",
			metric.Gauge,
			"",
			wrapPodFunc(func(p *v1.Pod) *metric.Family {
				ms := make([]*metric.Metric, 0, len(p.Status.InitContainerStatuses))
				for _, cs := range p.Status.InitContainerStatuses {
					if cs.State.Terminated != nil {
						ms = append(ms, &metric.Metric{
							LabelKeys:   []string{"container", "reason"},
							LabelValues: []string{cs.Name, cs.State.Terminated.Reason},
							Value:       1,
						})
					}
				}

				return &metric.Family{
					Metrics: ms,
				}
			}),
		),
		*generator.NewFamilyGenerator(
			"kube_pod_container_status_last_terminated_reason",
			"Describes the last reason the container was in terminated state.",
			metric.Gauge,
			"",
			wrapPodFunc(func(p *v1.Pod) *metric.Family {
				ms := make([]*metric.Metric, 0, len(p.Status.ContainerStatuses))
				for _, cs := range p.Status.ContainerStatuses {
					if cs.LastTerminationState.Terminated != nil {
						ms = append(ms, &metric.Metric{
							LabelKeys:   []string{"container", "reason"},
							LabelValues: []string{cs.Name, cs.LastTerminationState.Terminated.Reason},
							Value:       1,
						})
					}
				}

				return &metric.Family{
					Metrics: ms,
				}
			}),
		),
		*generator.NewFamilyGenerator(
			"kube_pod_init_container_status_last_terminated_reason",
			"Describes the last reason the init container was in terminated state.",
			metric.Gauge,
			"",
			wrapPodFunc(func(p *v1.Pod) *metric.Family {
				ms := make([]*metric.Metric, 0, len(p.Status.InitContainerStatuses))
				for _, cs := range p.Status.InitContainerStatuses {
					if cs.LastTerminationState.Terminated != nil {
						ms = append(ms, &metric.Metric{
							LabelKeys:   []string{"container", "reason"},
							LabelValues: []string{cs.Name, cs.LastTerminationState.Terminated.Reason},
							Value:       1,
						})
					}
				}

				return &metric.Family{
					Metrics: ms,
				}
			}),
		),
		*generator.NewFamilyGenerator(
			"kube_pod_container_status_ready",
			"Describes whether the containers readiness check succeeded.",
			metric.Gauge,
			"",
			wrapPodFunc(func(p *v1.Pod) *metric.Family {
				ms := make([]*metric.Metric, len(p.Status.ContainerStatuses))
				for i, cs := range p.Status.ContainerStatuses {
					ms[i] = &metric.Metric{
						LabelKeys:   []string{"container"},
						LabelValues: []string{cs.Name},
						Value:       boolFloat64(cs.Ready),
					}
				}

				return &metric.Family{
					Metrics: ms,
				}
			}),
		),
		*generator.NewFamilyGenerator(
			"kube_pod_init_container_status_ready",
			"Describes whether the init containers readiness check succeeded.",
			metric.Gauge,
			"",
			wrapPodFunc(func(p *v1.Pod) *metric.Family {
				ms := make([]*metric.Metric, len(p.Status.InitContainerStatuses))

				for i, cs := range p.Status.InitContainerStatuses {
					ms[i] = &metric.Metric{
						LabelKeys:   []string{"container"},
						LabelValues: []string{cs.Name},
						Value:       boolFloat64(cs.Ready),
					}
				}

				return &metric.Family{
					Metrics: ms,
				}
			}),
		),
		*generator.NewFamilyGenerator(
			"kube_pod_container_status_restarts_total",
			"The number of container restarts per container.",
			metric.Counter,
			"",
			wrapPodFunc(func(p *v1.Pod) *metric.Family {
				ms := make([]*metric.Metric, len(p.Status.ContainerStatuses))

				for i, cs := range p.Status.ContainerStatuses {
					ms[i] = &metric.Metric{
						LabelKeys:   []string{"container"},
						LabelValues: []string{cs.Name},
						Value:       float64(cs.RestartCount),
					}
				}

				return &metric.Family{
					Metrics: ms,
				}
			}),
		),
		*generator.NewFamilyGenerator(
			"kube_pod_init_container_status_restarts_total",
			"The number of restarts for the init container.",
			metric.Counter,
			"",
			wrapPodFunc(func(p *v1.Pod) *metric.Family {
				ms := make([]*metric.Metric, len(p.Status.InitContainerStatuses))

				for i, cs := range p.Status.InitContainerStatuses {
					ms[i] = &metric.Metric{
						LabelKeys:   []string{"container"},
						LabelValues: []string{cs.Name},
						Value:       float64(cs.RestartCount),
					}
				}

				return &metric.Family{
					Metrics: ms,
				}
			}),
		),
		*generator.NewFamilyGenerator(
			"kube_pod_container_resource_requests",
			"The number of requested request resource by a container.",
			metric.Gauge,
			"",
			wrapPodFunc(func(p *v1.Pod) *metric.Family {
				ms := []*metric.Metric{}

				for _, c := range p.Spec.Containers {
					req := c.Resources.Requests

					for resourceName, val := range req {
						switch resourceName {
						case v1.ResourceCPU:
							ms = append(ms, &metric.Metric{
								LabelValues: []string{c.Name, p.Spec.NodeName, sanitizeLabelName(string(resourceName)), string(constant.UnitCore)},
								Value:       float64(val.MilliValue()) / 1000,
							})
						case v1.ResourceStorage:
							fallthrough
						case v1.ResourceEphemeralStorage:
							fallthrough
						case v1.ResourceMemory:
							ms = append(ms, &metric.Metric{
								LabelValues: []string{c.Name, p.Spec.NodeName, sanitizeLabelName(string(resourceName)), string(constant.UnitByte)},
								Value:       float64(val.Value()),
							})
						default:
							if isHugePageResourceName(resourceName) {
								ms = append(ms, &metric.Metric{
									LabelValues: []string{c.Name, p.Spec.NodeName, sanitizeLabelName(string(resourceName)), string(constant.UnitByte)},
									Value:       float64(val.Value()),
								})
							}
							if isAttachableVolumeResourceName(resourceName) {
								ms = append(ms, &metric.Metric{
									LabelValues: []string{c.Name, p.Spec.NodeName, sanitizeLabelName(string(resourceName)), string(constant.UnitByte)},
									Value:       float64(val.Value()),
								})
							}
							if isExtendedResourceName(resourceName) {
								ms = append(ms, &metric.Metric{
									LabelValues: []string{c.Name, p.Spec.NodeName, sanitizeLabelName(string(resourceName)), string(constant.UnitInteger)},
									Value:       float64(val.Value()),
								})
							}
						}
					}
				}

				for _, metric := range ms {
					metric.LabelKeys = []string{"container", "node", "resource", "unit"}
				}

				return &metric.Family{
					Metrics: ms,
				}
			}),
		),
		*generator.NewFamilyGenerator(
			"kube_pod_container_resource_limits",
			"The number of requested limit resource by a container.",
			metric.Gauge,
			"",
			wrapPodFunc(func(p *v1.Pod) *metric.Family {
				ms := []*metric.Metric{}

				for _, c := range p.Spec.Containers {
					lim := c.Resources.Limits

					for resourceName, val := range lim {
						switch resourceName {
						case v1.ResourceCPU:
							ms = append(ms, &metric.Metric{
								LabelValues: []string{c.Name, p.Spec.NodeName, sanitizeLabelName(string(resourceName)), string(constant.UnitCore)},
								Value:       float64(val.MilliValue()) / 1000,
							})
						case v1.ResourceStorage:
							fallthrough
						case v1.ResourceEphemeralStorage:
							fallthrough
						case v1.ResourceMemory:
							ms = append(ms, &metric.Metric{
								LabelValues: []string{c.Name, p.Spec.NodeName, sanitizeLabelName(string(resourceName)), string(constant.UnitByte)},
								Value:       float64(val.Value()),
							})
						default:
							if isHugePageResourceName(resourceName) {
								ms = append(ms, &metric.Metric{
									LabelValues: []string{c.Name, p.Spec.NodeName, sanitizeLabelName(string(resourceName)), string(constant.UnitByte)},
									Value:       float64(val.Value()),
								})
							}
							if isAttachableVolumeResourceName(resourceName) {
								ms = append(ms, &metric.Metric{
									Value:       float64(val.Value()),
									LabelValues: []string{c.Name, p.Spec.NodeName, sanitizeLabelName(string(resourceName)), string(constant.UnitByte)},
								})
							}
							if isExtendedResourceName(resourceName) {
								ms = append(ms, &metric.Metric{
									Value:       float64(val.Value()),
									LabelValues: []string{c.Name, p.Spec.NodeName, sanitizeLabelName(string(resourceName)), string(constant.UnitInteger)},
								})

							}
						}
					}
				}

				for _, metric := range ms {
					metric.LabelKeys = []string{"container", "node", "resource", "unit"}
				}

				return &metric.Family{
					Metrics: ms,
				}
			}),
		),
		*generator.NewFamilyGenerator(
			"kube_pod_init_container_resource_requests_cpu_cores",
			"The number of CPU cores requested by an init container.",
			metric.Gauge,
			"",
			wrapPodFunc(func(p *v1.Pod) *metric.Family {
				ms := []*metric.Metric{}

				for _, c := range p.Spec.InitContainers {
					req := c.Resources.Requests

					for resourceName, val := range req {
						if resourceName == v1.ResourceCPU {
							ms = append(ms, &metric.Metric{
								LabelKeys:   []string{"container"},
								LabelValues: []string{c.Name},
								Value:       float64(val.MilliValue()) / 1000,
							})
						}
					}
				}

				return &metric.Family{
					Metrics: ms,
				}
			}),
		),
		*generator.NewFamilyGenerator(
			"kube_pod_init_container_resource_requests_memory_bytes",
			"Bytes of memory requested by an init container.",
			metric.Gauge,
			"",
			wrapPodFunc(func(p *v1.Pod) *metric.Family {
				ms := []*metric.Metric{}

				for _, c := range p.Spec.InitContainers {
					req := c.Resources.Requests

					for resourceName, val := range req {
						if resourceName == v1.ResourceMemory {
							ms = append(ms, &metric.Metric{
								LabelKeys:   []string{"container"},
								LabelValues: []string{c.Name},
								Value:       float64(val.Value()),
							})
						}
					}
				}

				return &metric.Family{
					Metrics: ms,
				}
			}),
		),
		*generator.NewFamilyGenerator(
			"kube_pod_init_container_resource_requests_storage_bytes",
			"Bytes of storage requested by an init container.",
			metric.Gauge,
			"",
			wrapPodFunc(func(p *v1.Pod) *metric.Family {
				ms := []*metric.Metric{}

				for _, c := range p.Spec.InitContainers {
					req := c.Resources.Requests

					for resourceName, val := range req {
						if resourceName == v1.ResourceStorage {
							ms = append(ms, &metric.Metric{
								LabelKeys:   []string{"container"},
								LabelValues: []string{c.Name},
								Value:       float64(val.Value()),
							})
						}
					}
				}

				return &metric.Family{
					Metrics: ms,
				}
			}),
		),
		*generator.NewFamilyGenerator(
			"kube_pod_init_container_resource_requests_ephemeral_storage_bytes",
			"Bytes of ephemeral-storage requested by an init container.",
			metric.Gauge,
			"",
			wrapPodFunc(func(p *v1.Pod) *metric.Family {
				ms := []*metric.Metric{}

				for _, c := range p.Spec.InitContainers {
					req := c.Resources.Requests

					for resourceName, val := range req {
						if resourceName == v1.ResourceEphemeralStorage {
							ms = append(ms, &metric.Metric{
								LabelKeys:   []string{"container"},
								LabelValues: []string{c.Name},
								Value:       float64(val.Value()),
							})
						}
					}
				}

				return &metric.Family{
					Metrics: ms,
				}
			}),
		),
		*generator.NewFamilyGenerator(
			"kube_pod_init_container_resource_requests",
			"The number of requested request resource by an init container.",
			metric.Gauge,
			"",
			wrapPodFunc(func(p *v1.Pod) *metric.Family {
				ms := []*metric.Metric{}

				for _, c := range p.Spec.InitContainers {
					req := c.Resources.Requests

					for resourceName, val := range req {
						if isHugePageResourceName(resourceName) {
							ms = append(ms, &metric.Metric{
								LabelValues: []string{c.Name, sanitizeLabelName(string(resourceName)), string(constant.UnitByte)},
								Value:       float64(val.Value()),
							})
						}
						if isAttachableVolumeResourceName(resourceName) {
							ms = append(ms, &metric.Metric{
								LabelValues: []string{c.Name, sanitizeLabelName(string(resourceName)), string(constant.UnitByte)},
								Value:       float64(val.Value()),
							})
						}
						if isExtendedResourceName(resourceName) {
							ms = append(ms, &metric.Metric{
								LabelValues: []string{c.Name, sanitizeLabelName(string(resourceName)), string(constant.UnitInteger)},
								Value:       float64(val.Value()),
							})
						}
					}
				}

				for _, metric := range ms {
					metric.LabelKeys = []string{"container", "resource", "unit"}
				}

				return &metric.Family{
					Metrics: ms,
				}
			}),
		),
		*generator.NewFamilyGenerator(
			"kube_pod_init_container_resource_limits_cpu_cores",
			"The number of CPU cores requested limit by an init container.",
			metric.Gauge,
			"",
			wrapPodFunc(func(p *v1.Pod) *metric.Family {
				ms := []*metric.Metric{}

				for _, c := range p.Spec.InitContainers {
					req := c.Resources.Limits

					for resourceName, val := range req {
						if resourceName == v1.ResourceCPU {
							ms = append(ms, &metric.Metric{
								LabelKeys:   []string{"container"},
								LabelValues: []string{c.Name},
								Value:       float64(val.MilliValue()) / 1000,
							})
						}
					}
				}

				return &metric.Family{
					Metrics: ms,
				}
			}),
		),
		*generator.NewFamilyGenerator(
			"kube_pod_init_container_resource_limits_memory_bytes",
			"Bytes of memory requested limit by an init container.",
			metric.Gauge,
			"",
			wrapPodFunc(func(p *v1.Pod) *metric.Family {
				ms := []*metric.Metric{}

				for _, c := range p.Spec.InitContainers {
					req := c.Resources.Limits

					for resourceName, val := range req {
						if resourceName == v1.ResourceMemory {
							ms = append(ms, &metric.Metric{
								LabelKeys:   []string{"container"},
								LabelValues: []string{c.Name},
								Value:       float64(val.Value()),
							})
						}
					}
				}

				return &metric.Family{
					Metrics: ms,
				}
			}),
		),
		*generator.NewFamilyGenerator(
			"kube_pod_init_container_resource_limits_storage_bytes",
			"Bytes of storage requested limit by an init container.",
			metric.Gauge,
			"",
			wrapPodFunc(func(p *v1.Pod) *metric.Family {
				ms := []*metric.Metric{}

				for _, c := range p.Spec.InitContainers {
					req := c.Resources.Limits

					for resourceName, val := range req {
						if resourceName == v1.ResourceStorage {
							ms = append(ms, &metric.Metric{
								LabelKeys:   []string{"container"},
								LabelValues: []string{c.Name},
								Value:       float64(val.Value()),
							})
						}
					}
				}

				return &metric.Family{
					Metrics: ms,
				}
			}),
		),
		*generator.NewFamilyGenerator(
			"kube_pod_init_container_resource_limits_ephemeral_storage_bytes",
			"Bytes of ephemeral-storage requested limit by an init container.",
			metric.Gauge,
			"",
			wrapPodFunc(func(p *v1.Pod) *metric.Family {
				ms := []*metric.Metric{}

				for _, c := range p.Spec.InitContainers {
					req := c.Resources.Limits

					for resourceName, val := range req {
						if resourceName == v1.ResourceEphemeralStorage {
							ms = append(ms, &metric.Metric{
								LabelKeys:   []string{"container"},
								LabelValues: []string{c.Name},
								Value:       float64(val.Value()),
							})
						}
					}
				}

				return &metric.Family{
					Metrics: ms,
				}
			}),
		),
		*generator.NewFamilyGenerator(
			"kube_pod_init_container_resource_limits",
			"The number of requested limit resource by an init container.",
			metric.Gauge,
			"",
			wrapPodFunc(func(p *v1.Pod) *metric.Family {
				ms := []*metric.Metric{}

				for _, c := range p.Spec.InitContainers {
					lim := c.Resources.Limits

					for resourceName, val := range lim {
						if isHugePageResourceName(resourceName) {
							ms = append(ms, &metric.Metric{
								LabelValues: []string{c.Name, sanitizeLabelName(string(resourceName)), string(constant.UnitByte)},
								Value:       float64(val.Value()),
							})
						}
						if isAttachableVolumeResourceName(resourceName) {
							ms = append(ms, &metric.Metric{
								Value:       float64(val.Value()),
								LabelValues: []string{c.Name, sanitizeLabelName(string(resourceName)), string(constant.UnitByte)},
							})
						}
						if isExtendedResourceName(resourceName) {
							ms = append(ms, &metric.Metric{
								Value:       float64(val.Value()),
								LabelValues: []string{c.Name, sanitizeLabelName(string(resourceName)), string(constant.UnitInteger)},
							})
						}
					}
				}

				for _, metric := range ms {
					metric.LabelKeys = []string{"container", "resource", "unit"}
				}

				return &metric.Family{
					Metrics: ms,
				}
			}),
		),
		*generator.NewFamilyGenerator(
			"kube_pod_spec_volumes_persistentvolumeclaims_info",
			"Information about persistentvolumeclaim volumes in a pod.",
			metric.Gauge,
			"",
			wrapPodFunc(func(p *v1.Pod) *metric.Family {
				ms := []*metric.Metric{}

				for _, v := range p.Spec.Volumes {
					if v.PersistentVolumeClaim != nil {
						ms = append(ms, &metric.Metric{
							LabelKeys:   []string{"volume", "persistentvolumeclaim"},
							LabelValues: []string{v.Name, v.PersistentVolumeClaim.ClaimName},
							Value:       1,
						})
					}
				}

				return &metric.Family{
					Metrics: ms,
				}
			}),
		),
		*generator.NewFamilyGenerator(
			"kube_pod_spec_volumes_persistentvolumeclaims_readonly",
			"Describes whether a persistentvolumeclaim is mounted read only.",
			metric.Gauge,
			"",
			wrapPodFunc(func(p *v1.Pod) *metric.Family {
				ms := []*metric.Metric{}

				for _, v := range p.Spec.Volumes {
					if v.PersistentVolumeClaim != nil {
						ms = append(ms, &metric.Metric{
							LabelKeys:   []string{"volume", "persistentvolumeclaim"},
							LabelValues: []string{v.Name, v.PersistentVolumeClaim.ClaimName},
							Value:       boolFloat64(v.PersistentVolumeClaim.ReadOnly),
						})
					}
				}

				return &metric.Family{
					Metrics: ms,
				}
			}),
		),
		*generator.NewFamilyGenerator(
			"kube_pod_overhead_cpu_cores",
			"The pod overhead in regards to cpu cores associated with running a pod.",
			metric.Gauge,
			"",
			wrapPodFunc(func(p *v1.Pod) *metric.Family {
				ms := []*metric.Metric{}

				if p.Spec.Overhead != nil {
					for resourceName, val := range p.Spec.Overhead {
						if resourceName == v1.ResourceCPU {
							ms = append(ms, &metric.Metric{
								Value: float64(val.MilliValue()) / 1000,
							})
						}
					}
				}

				return &metric.Family{
					Metrics: ms,
				}
			}),
		),
		*generator.NewFamilyGenerator(
			"kube_pod_overhead_memory_bytes",
			"The pod overhead in regards to memory associated with running a pod.",
			metric.Gauge,
			"",
			wrapPodFunc(func(p *v1.Pod) *metric.Family {
				ms := []*metric.Metric{}

				if p.Spec.Overhead != nil {
					for resourceName, val := range p.Spec.Overhead {
						if resourceName == v1.ResourceMemory {
							ms = append(ms, &metric.Metric{
								Value: float64(val.Value()),
							})
						}
					}
				}

				return &metric.Family{
					Metrics: ms,
				}
			}),
		),
		*generator.NewFamilyGenerator(
			"kube_pod_runtimeclass_name_info",
			"The runtimeclass associated with the pod.",
			metric.Gauge,
			"",
			wrapPodFunc(func(p *v1.Pod) *metric.Family {
				ms := []*metric.Metric{}

				if p.Spec.RuntimeClassName != nil {
					ms = append(ms, &metric.Metric{
						LabelKeys:   []string{"runtimeclass_name"},
						LabelValues: []string{*p.Spec.RuntimeClassName},
						Value:       1,
					})
				}

				return &metric.Family{
					Metrics: ms,
				}
			}),
		),
	}
}

func wrapPodFunc(f func(*v1.Pod) *metric.Family) func(interface{}) *metric.Family {
	return func(obj interface{}) *metric.Family {
		pod := obj.(*v1.Pod)

		metricFamily := f(pod)

		for _, m := range metricFamily.Metrics {
			m.LabelKeys = append(descPodLabelsDefaultLabels, m.LabelKeys...)
			m.LabelValues = append([]string{pod.Namespace, pod.Name}, m.LabelValues...)
		}

		return metricFamily
	}
}

func createPodListWatch(kubeClient clientset.Interface, ns string) cache.ListerWatcher {
	return &cache.ListWatch{
		ListFunc: func(opts metav1.ListOptions) (runtime.Object, error) {
			return kubeClient.CoreV1().Pods(ns).List(context.TODO(), opts)
		},
		WatchFunc: func(opts metav1.ListOptions) (watch.Interface, error) {
			return kubeClient.CoreV1().Pods(ns).Watch(context.TODO(), opts)
		},
	}
}<|MERGE_RESOLUTION|>--- conflicted
+++ resolved
@@ -20,15 +20,9 @@
 	"context"
 	"strconv"
 
-<<<<<<< HEAD
-	"k8s.io/kube-state-metrics/pkg/constant"
-	"k8s.io/kube-state-metrics/pkg/metric"
-	generator "k8s.io/kube-state-metrics/pkg/metric_generator"
-=======
 	"k8s.io/kube-state-metrics/v2/pkg/constant"
 	"k8s.io/kube-state-metrics/v2/pkg/metric"
 	generator "k8s.io/kube-state-metrics/v2/pkg/metric_generator"
->>>>>>> 6ba0712d
 
 	v1 "k8s.io/api/core/v1"
 	metav1 "k8s.io/apimachinery/pkg/apis/meta/v1"
@@ -40,17 +34,6 @@
 
 var (
 	descPodLabelsDefaultLabels = []string{"namespace", "pod"}
-<<<<<<< HEAD
-	containerWaitingReasons    = []string{"ContainerCreating", "CrashLoopBackOff", "CreateContainerConfigError", "ErrImagePull", "ImagePullBackOff", "CreateContainerError", "InvalidImageName"}
-	containerTerminatedReasons = []string{"OOMKilled", "Completed", "Error", "ContainerCannotRun", "DeadlineExceeded", "Evicted"}
-
-	podMetricFamilies = []generator.FamilyGenerator{
-		{
-			Name: "kube_pod_info",
-			Type: metric.Gauge,
-			Help: "Information about pod.",
-			GenerateFunc: wrapPodFunc(func(p *v1.Pod) *metric.Family {
-=======
 	podStatusReasons           = []string{"NodeLost", "Evicted", "UnexpectedAdmissionError"}
 )
 
@@ -62,7 +45,6 @@
 			metric.Gauge,
 			"",
 			wrapPodFunc(func(p *v1.Pod) *metric.Family {
->>>>>>> 6ba0712d
 				createdBy := metav1.GetControllerOf(p)
 				createdByKind := "<none>"
 				createdByName := "<none>"
