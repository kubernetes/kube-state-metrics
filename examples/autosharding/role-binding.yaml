--- conflicted
+++ resolved
@@ -4,11 +4,7 @@
   labels:
     app.kubernetes.io/component: exporter
     app.kubernetes.io/name: kube-state-metrics
-<<<<<<< HEAD
-    app.kubernetes.io/version: v1.9.8
-=======
     app.kubernetes.io/version: 2.4.2
->>>>>>> 3e12ba04
   name: kube-state-metrics
   namespace: kube-system
 roleRef:
