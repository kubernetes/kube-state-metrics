--- conflicted
+++ resolved
@@ -2111,11 +2111,7 @@
 		},
 	}
 
-<<<<<<< HEAD
-	expectedFamilies := 49
-=======
-	expectedFamilies := 48
->>>>>>> 559bb28d
+	expectedFamilies := 50
 	for n := 0; n < b.N; n++ {
 		families := f(pod)
 		if len(families) != expectedFamilies {
