--- conflicted
+++ resolved
@@ -117,21 +117,13 @@
 		}
 	}
 
-<<<<<<< HEAD
 	var sortedResources []string
 	sortedResources = append(sortedResources, r...)
 
 	sort.Strings(sortedResources)
 
 	b.enabledResources = append(b.enabledResources, sortedResources...)
-=======
-	var copyStr []string
-	copyStr = append(copyStr, r...)
-
-	sort.Strings(copyStr)
-
-	b.enabledResources = copyStr
->>>>>>> 3c986699
+
 	return nil
 }
 
