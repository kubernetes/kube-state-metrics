/*
Copyright 2017 The Kubernetes Authors All rights reserved.

Licensed under the Apache License, Version 2.0 (the "License");
you may not use this file except in compliance with the License.
You may obtain a copy of the License at

    http://www.apache.org/licenses/LICENSE-2.0

Unless required by applicable law or agreed to in writing, software
distributed under the License is distributed on an "AS IS" BASIS,
WITHOUT WARRANTIES OR CONDITIONS OF ANY KIND, either express or implied.
See the License for the specific language governing permissions and
limitations under the License.
*/

package store

import (
	"context"
<<<<<<< HEAD
	"k8s.io/kube-state-metrics/pkg/metric"
	generator "k8s.io/kube-state-metrics/pkg/metric_generator"
=======

	"k8s.io/kube-state-metrics/v2/pkg/metric"
	generator "k8s.io/kube-state-metrics/v2/pkg/metric_generator"
>>>>>>> 6ba0712d

	v1 "k8s.io/api/core/v1"
	metav1 "k8s.io/apimachinery/pkg/apis/meta/v1"
	"k8s.io/apimachinery/pkg/runtime"
	"k8s.io/apimachinery/pkg/watch"
	clientset "k8s.io/client-go/kubernetes"
	"k8s.io/client-go/tools/cache"
)

var (
	descPersistentVolumeClaimLabelsName          = "kube_persistentvolumeclaim_labels"
	descPersistentVolumeClaimLabelsHelp          = "Kubernetes labels converted to Prometheus labels."
	descPersistentVolumeClaimLabelsDefaultLabels = []string{"namespace", "persistentvolumeclaim"}
)

<<<<<<< HEAD
	persistentVolumeClaimMetricFamilies = []generator.FamilyGenerator{
		{
			Name: descPersistentVolumeClaimLabelsName,
			Type: metric.Gauge,
			Help: descPersistentVolumeClaimLabelsHelp,
			GenerateFunc: wrapPersistentVolumeClaimFunc(func(p *v1.PersistentVolumeClaim) *metric.Family {
				labelKeys, labelValues := kubeLabelsToPrometheusLabels(p.Labels)
=======
func persistentVolumeClaimMetricFamilies(allowLabelsList []string) []generator.FamilyGenerator {
	return []generator.FamilyGenerator{
		*generator.NewFamilyGenerator(
			descPersistentVolumeClaimLabelsName,
			descPersistentVolumeClaimLabelsHelp,
			metric.Gauge,
			"",
			wrapPersistentVolumeClaimFunc(func(p *v1.PersistentVolumeClaim) *metric.Family {
				labelKeys, labelValues := createLabelKeysValues(p.Labels, allowLabelsList)
>>>>>>> 6ba0712d
				return &metric.Family{
					Metrics: []*metric.Metric{
						{
							LabelKeys:   labelKeys,
							LabelValues: labelValues,
							Value:       1,
						},
					},
				}
			}),
		),
		*generator.NewFamilyGenerator(
			"kube_persistentvolumeclaim_info",
			"Information about persistent volume claim.",
			metric.Gauge,
			"",
			wrapPersistentVolumeClaimFunc(func(p *v1.PersistentVolumeClaim) *metric.Family {
				storageClassName := getPersistentVolumeClaimClass(p)
				volumeName := p.Spec.VolumeName
				return &metric.Family{
					Metrics: []*metric.Metric{
						{
							LabelKeys:   []string{"storageclass", "volumename"},
							LabelValues: []string{storageClassName, volumeName},
							Value:       1,
						},
					},
				}
			}),
		),
		*generator.NewFamilyGenerator(
			"kube_persistentvolumeclaim_status_phase",
			"The phase the persistent volume claim is currently in.",
			metric.Gauge,
			"",
			wrapPersistentVolumeClaimFunc(func(p *v1.PersistentVolumeClaim) *metric.Family {
				phase := p.Status.Phase

				if phase == "" {
					return &metric.Family{
						Metrics: []*metric.Metric{},
					}
				}

				// Set current phase to 1, others to 0 if it is set.
				ms := []*metric.Metric{
					{
						LabelValues: []string{string(v1.ClaimLost)},
						Value:       boolFloat64(phase == v1.ClaimLost),
					},
					{
						LabelValues: []string{string(v1.ClaimBound)},
						Value:       boolFloat64(phase == v1.ClaimBound),
					},
					{
						LabelValues: []string{string(v1.ClaimPending)},
						Value:       boolFloat64(phase == v1.ClaimPending),
					},
				}

				for _, m := range ms {
					m.LabelKeys = []string{"phase"}
				}

				return &metric.Family{
					Metrics: ms,
				}
			}),
		),
		*generator.NewFamilyGenerator(
			"kube_persistentvolumeclaim_resource_requests_storage_bytes",
			"The capacity of storage requested by the persistent volume claim.",
			metric.Gauge,
			"",
			wrapPersistentVolumeClaimFunc(func(p *v1.PersistentVolumeClaim) *metric.Family {
				ms := []*metric.Metric{}

				if storage, ok := p.Spec.Resources.Requests[v1.ResourceStorage]; ok {
					ms = append(ms, &metric.Metric{
						Value: float64(storage.Value()),
					})
				}

				return &metric.Family{
					Metrics: ms,
				}
			}),
		),
		*generator.NewFamilyGenerator(
			"kube_persistentvolumeclaim_access_mode",
			"The access mode(s) specified by the persistent volume claim.",
			metric.Gauge,
			"",
			wrapPersistentVolumeClaimFunc(func(p *v1.PersistentVolumeClaim) *metric.Family {
				ms := make([]*metric.Metric, len(p.Spec.AccessModes))

				for i, mode := range p.Spec.AccessModes {
					ms[i] = &metric.Metric{
						LabelKeys:   []string{"access_mode"},
						LabelValues: []string{string(mode)},
						Value:       1,
					}
				}

				return &metric.Family{
					Metrics: ms,
				}
			}),
		),
		*generator.NewFamilyGenerator(
			"kube_persistentvolumeclaim_status_condition",
			"Information about status of different conditions of persistent volume claim.",
			metric.Gauge,
			"",
			wrapPersistentVolumeClaimFunc(func(p *v1.PersistentVolumeClaim) *metric.Family {
				ms := make([]*metric.Metric, len(p.Status.Conditions)*len(conditionStatuses))

				for i, c := range p.Status.Conditions {
					conditionMetrics := addConditionMetrics(c.Status)

					for j, m := range conditionMetrics {
						metric := m

						metric.LabelKeys = []string{"condition", "status"}
						metric.LabelValues = append([]string{string(c.Type)}, metric.LabelValues...)

						ms[i*len(conditionStatuses)+j] = metric
					}
				}

				return &metric.Family{
					Metrics: ms,
				}
			}),
		),
	}
}

func wrapPersistentVolumeClaimFunc(f func(*v1.PersistentVolumeClaim) *metric.Family) func(interface{}) *metric.Family {
	return func(obj interface{}) *metric.Family {
		persistentVolumeClaim := obj.(*v1.PersistentVolumeClaim)

		metricFamily := f(persistentVolumeClaim)

		for _, m := range metricFamily.Metrics {
			m.LabelKeys = append(descPersistentVolumeClaimLabelsDefaultLabels, m.LabelKeys...)
			m.LabelValues = append([]string{persistentVolumeClaim.Namespace, persistentVolumeClaim.Name}, m.LabelValues...)
		}

		return metricFamily
	}
}

func createPersistentVolumeClaimListWatch(kubeClient clientset.Interface, ns string) cache.ListerWatcher {
	return &cache.ListWatch{
		ListFunc: func(opts metav1.ListOptions) (runtime.Object, error) {
			return kubeClient.CoreV1().PersistentVolumeClaims(ns).List(context.TODO(), opts)
		},
		WatchFunc: func(opts metav1.ListOptions) (watch.Interface, error) {
			return kubeClient.CoreV1().PersistentVolumeClaims(ns).Watch(context.TODO(), opts)
		},
	}
}

// getPersistentVolumeClaimClass returns StorageClassName. If no storage class was
// requested, it returns "".
func getPersistentVolumeClaimClass(claim *v1.PersistentVolumeClaim) string {
	// Use beta annotation first
	if class, found := claim.Annotations[v1.BetaStorageClassAnnotation]; found {
		return class
	}

	if claim.Spec.StorageClassName != nil {
		return *claim.Spec.StorageClassName
	}

	// Special non-empty string to indicate absence of storage class.
	return "<none>"
}<|MERGE_RESOLUTION|>--- conflicted
+++ resolved
@@ -18,14 +18,9 @@
 
 import (
 	"context"
-<<<<<<< HEAD
-	"k8s.io/kube-state-metrics/pkg/metric"
-	generator "k8s.io/kube-state-metrics/pkg/metric_generator"
-=======
 
 	"k8s.io/kube-state-metrics/v2/pkg/metric"
 	generator "k8s.io/kube-state-metrics/v2/pkg/metric_generator"
->>>>>>> 6ba0712d
 
 	v1 "k8s.io/api/core/v1"
 	metav1 "k8s.io/apimachinery/pkg/apis/meta/v1"
@@ -41,15 +36,6 @@
 	descPersistentVolumeClaimLabelsDefaultLabels = []string{"namespace", "persistentvolumeclaim"}
 )
 
-<<<<<<< HEAD
-	persistentVolumeClaimMetricFamilies = []generator.FamilyGenerator{
-		{
-			Name: descPersistentVolumeClaimLabelsName,
-			Type: metric.Gauge,
-			Help: descPersistentVolumeClaimLabelsHelp,
-			GenerateFunc: wrapPersistentVolumeClaimFunc(func(p *v1.PersistentVolumeClaim) *metric.Family {
-				labelKeys, labelValues := kubeLabelsToPrometheusLabels(p.Labels)
-=======
 func persistentVolumeClaimMetricFamilies(allowLabelsList []string) []generator.FamilyGenerator {
 	return []generator.FamilyGenerator{
 		*generator.NewFamilyGenerator(
@@ -59,7 +45,6 @@
 			"",
 			wrapPersistentVolumeClaimFunc(func(p *v1.PersistentVolumeClaim) *metric.Family {
 				labelKeys, labelValues := createLabelKeysValues(p.Labels, allowLabelsList)
->>>>>>> 6ba0712d
 				return &metric.Family{
 					Metrics: []*metric.Metric{
 						{
