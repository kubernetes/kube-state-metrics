/*
Copyright 2017 The Kubernetes Authors All rights reserved.

Licensed under the Apache License, Version 2.0 (the "License");
you may not use this file except in compliance with the License.
You may obtain a copy of the License at

    http://www.apache.org/licenses/LICENSE-2.0

Unless required by applicable law or agreed to in writing, software
distributed under the License is distributed on an "AS IS" BASIS,
WITHOUT WARRANTIES OR CONDITIONS OF ANY KIND, either express or implied.
See the License for the specific language governing permissions and
limitations under the License.
*/

package store

import (
	"testing"

	v1 "k8s.io/api/core/v1"
	"k8s.io/apimachinery/pkg/api/resource"
	metav1 "k8s.io/apimachinery/pkg/apis/meta/v1"

	"k8s.io/kube-state-metrics/pkg/metric"
)

func TestPersistentVolumeStore(t *testing.T) {
<<<<<<< HEAD
	// Fixed metadata on type and help text. We prepend this to every expected
	// output so we only have to modify a single place when doing adjustments.
	const metadata = `
			# HELP kube_persistentvolume_status_phase The phase indicates if a volume is available, bound to a claim, or released by a claim.
			# TYPE kube_persistentvolume_status_phase gauge
			# HELP kube_persistentvolume_labels Kubernetes labels converted to Prometheus labels.
			# TYPE kube_persistentvolume_labels gauge
			# HELP kube_persistentvolume_info Information about persistentvolume.
			# TYPE kube_persistentvolume_info gauge
			# HELP kube_persistentvolume_capacity_bytes The size of the Persistentvolume in bytes.
			# TYPE kube_persistentvolume_capacity_bytes gauge
	`
=======
>>>>>>> a941abbc
	cases := []generateMetricsTestCase{
		// Verify phase enumerations.
		{
			Obj: &v1.PersistentVolume{
				ObjectMeta: metav1.ObjectMeta{
					Name: "test-pv-pending",
				},
				Status: v1.PersistentVolumeStatus{
					Phase: v1.VolumePending,
				},
			},
			Want: `
					# HELP kube_persistentvolume_status_phase The phase indicates if a volume is available, bound to a claim, or released by a claim.
					# TYPE kube_persistentvolume_status_phase gauge
					kube_persistentvolume_status_phase{persistentvolume="test-pv-pending",phase="Available"} 0
					kube_persistentvolume_status_phase{persistentvolume="test-pv-pending",phase="Bound"} 0
					kube_persistentvolume_status_phase{persistentvolume="test-pv-pending",phase="Failed"} 0
					kube_persistentvolume_status_phase{persistentvolume="test-pv-pending",phase="Pending"} 1
					kube_persistentvolume_status_phase{persistentvolume="test-pv-pending",phase="Released"} 0
`,
			MetricNames: []string{
				"kube_persistentvolume_status_phase",
			},
		},
		{
			Obj: &v1.PersistentVolume{
				ObjectMeta: metav1.ObjectMeta{
					Name: "test-pv-available",
				},
				Status: v1.PersistentVolumeStatus{
					Phase: v1.VolumeAvailable,
				},
			},
			Want: `
					# HELP kube_persistentvolume_status_phase The phase indicates if a volume is available, bound to a claim, or released by a claim.
					# TYPE kube_persistentvolume_status_phase gauge
					kube_persistentvolume_status_phase{persistentvolume="test-pv-available",phase="Available"} 1
					kube_persistentvolume_status_phase{persistentvolume="test-pv-available",phase="Bound"} 0
					kube_persistentvolume_status_phase{persistentvolume="test-pv-available",phase="Failed"} 0
					kube_persistentvolume_status_phase{persistentvolume="test-pv-available",phase="Pending"} 0
					kube_persistentvolume_status_phase{persistentvolume="test-pv-available",phase="Released"} 0
`,
			MetricNames: []string{"kube_persistentvolume_status_phase"},
		},
		{
			Obj: &v1.PersistentVolume{
				ObjectMeta: metav1.ObjectMeta{
					Name: "test-pv-bound",
				},
				Status: v1.PersistentVolumeStatus{
					Phase: v1.VolumeBound,
				},
			},
			Want: `
					# HELP kube_persistentvolume_status_phase The phase indicates if a volume is available, bound to a claim, or released by a claim.
					# TYPE kube_persistentvolume_status_phase gauge
					kube_persistentvolume_status_phase{persistentvolume="test-pv-bound",phase="Available"} 0
					kube_persistentvolume_status_phase{persistentvolume="test-pv-bound",phase="Bound"} 1
					kube_persistentvolume_status_phase{persistentvolume="test-pv-bound",phase="Failed"} 0
					kube_persistentvolume_status_phase{persistentvolume="test-pv-bound",phase="Pending"} 0
					kube_persistentvolume_status_phase{persistentvolume="test-pv-bound",phase="Released"} 0
`,
			MetricNames: []string{"kube_persistentvolume_status_phase"},
		},
		{
			Obj: &v1.PersistentVolume{
				ObjectMeta: metav1.ObjectMeta{
					Name: "test-pv-released",
				},
				Status: v1.PersistentVolumeStatus{
					Phase: v1.VolumeReleased,
				},
			},
			Want: `
					# HELP kube_persistentvolume_status_phase The phase indicates if a volume is available, bound to a claim, or released by a claim.
					# TYPE kube_persistentvolume_status_phase gauge
					kube_persistentvolume_status_phase{persistentvolume="test-pv-released",phase="Available"} 0
					kube_persistentvolume_status_phase{persistentvolume="test-pv-released",phase="Bound"} 0
					kube_persistentvolume_status_phase{persistentvolume="test-pv-released",phase="Failed"} 0
					kube_persistentvolume_status_phase{persistentvolume="test-pv-released",phase="Pending"} 0
					kube_persistentvolume_status_phase{persistentvolume="test-pv-released",phase="Released"} 1
`,
			MetricNames: []string{"kube_persistentvolume_status_phase"},
		},
		{

			Obj: &v1.PersistentVolume{
				ObjectMeta: metav1.ObjectMeta{
					Name: "test-pv-failed",
				},
				Status: v1.PersistentVolumeStatus{
					Phase: v1.VolumeFailed,
				},
			},
			Want: `
					# HELP kube_persistentvolume_status_phase The phase indicates if a volume is available, bound to a claim, or released by a claim.
					# TYPE kube_persistentvolume_status_phase gauge
					kube_persistentvolume_status_phase{persistentvolume="test-pv-failed",phase="Available"} 0
					kube_persistentvolume_status_phase{persistentvolume="test-pv-failed",phase="Bound"} 0
					kube_persistentvolume_status_phase{persistentvolume="test-pv-failed",phase="Failed"} 1
					kube_persistentvolume_status_phase{persistentvolume="test-pv-failed",phase="Pending"} 0
					kube_persistentvolume_status_phase{persistentvolume="test-pv-failed",phase="Released"} 0
`,
			MetricNames: []string{"kube_persistentvolume_status_phase"},
		},
		{
			Obj: &v1.PersistentVolume{
				ObjectMeta: metav1.ObjectMeta{
					Name: "test-pv-pending",
				},
				Status: v1.PersistentVolumeStatus{
					Phase: v1.VolumePending,
				},
				Spec: v1.PersistentVolumeSpec{
					StorageClassName: "test",
				},
			},
			Want: `
					# HELP kube_persistentvolume_status_phase The phase indicates if a volume is available, bound to a claim, or released by a claim.
					# TYPE kube_persistentvolume_status_phase gauge
				    kube_persistentvolume_status_phase{persistentvolume="test-pv-pending",phase="Available"} 0
					kube_persistentvolume_status_phase{persistentvolume="test-pv-pending",phase="Bound"} 0
					kube_persistentvolume_status_phase{persistentvolume="test-pv-pending",phase="Failed"} 0
					kube_persistentvolume_status_phase{persistentvolume="test-pv-pending",phase="Pending"} 1
					kube_persistentvolume_status_phase{persistentvolume="test-pv-pending",phase="Released"} 0
`,
			MetricNames: []string{
				"kube_persistentvolume_status_phase",
			},
		},
		{
			Obj: &v1.PersistentVolume{
				ObjectMeta: metav1.ObjectMeta{
					Name: "test-pv-available",
				},
				Status: v1.PersistentVolumeStatus{
					Phase: v1.VolumeAvailable,
				},
			},
			Want: `
					# HELP kube_persistentvolume_info Information about persistentvolume.
					# TYPE kube_persistentvolume_info gauge
					kube_persistentvolume_info{persistentvolume="test-pv-available",storageclass=""} 1
				`,
			MetricNames: []string{"kube_persistentvolume_info"},
		},
		{
			Obj: &v1.PersistentVolume{
				ObjectMeta: metav1.ObjectMeta{
					Name: "test-labeled-pv",
					Labels: map[string]string{
						"app": "mysql-server",
					},
				},
				Status: v1.PersistentVolumeStatus{
					Phase: v1.VolumePending,
				},
				Spec: v1.PersistentVolumeSpec{
					StorageClassName: "test",
				},
			},
			Want: `
					# HELP kube_persistentvolume_labels Kubernetes labels converted to Prometheus labels.
					# TYPE kube_persistentvolume_labels gauge
					kube_persistentvolume_labels{label_app="mysql-server",persistentvolume="test-labeled-pv"} 1
				`,
			MetricNames: []string{"kube_persistentvolume_labels"},
		},
		{
			Obj: &v1.PersistentVolume{
				ObjectMeta: metav1.ObjectMeta{
					Name: "test-unlabeled-pv",
				},
				Status: v1.PersistentVolumeStatus{
					Phase: v1.VolumeAvailable,
				},
			},
			Want: `
					# HELP kube_persistentvolume_labels Kubernetes labels converted to Prometheus labels.
					# TYPE kube_persistentvolume_labels gauge
					kube_persistentvolume_labels{persistentvolume="test-unlabeled-pv"} 1
				`,
			MetricNames: []string{"kube_persistentvolume_labels"},
		},
		{
			Obj: &v1.PersistentVolume{
				ObjectMeta: metav1.ObjectMeta{
					Name: "test-pv",
				},
				Spec: v1.PersistentVolumeSpec{
					Capacity: v1.ResourceList{
						v1.ResourceStorage: resource.MustParse("5Gi"),
					},
				},
			},
			Want: `
					# HELP kube_persistentvolume_capacity_bytes Persistentvolume capacity in bytes.
					# TYPE kube_persistentvolume_capacity_bytes gauge
					kube_persistentvolume_capacity_bytes{persistentvolume="test-pv"} 5.36870912e+09
				`,
			MetricNames: []string{"kube_persistentvolume_capacity_bytes"},
		},
	}
	for i, c := range cases {
		c.Func = metric.ComposeMetricGenFuncs(persistentVolumeMetricFamilies)
		c.Headers = metric.ExtractMetricFamilyHeaders(persistentVolumeMetricFamilies)
		if err := c.run(); err != nil {
			t.Errorf("unexpected collecting result in %vth run:\n%s", i, err)
		}
	}
}<|MERGE_RESOLUTION|>--- conflicted
+++ resolved
@@ -27,21 +27,6 @@
 )
 
 func TestPersistentVolumeStore(t *testing.T) {
-<<<<<<< HEAD
-	// Fixed metadata on type and help text. We prepend this to every expected
-	// output so we only have to modify a single place when doing adjustments.
-	const metadata = `
-			# HELP kube_persistentvolume_status_phase The phase indicates if a volume is available, bound to a claim, or released by a claim.
-			# TYPE kube_persistentvolume_status_phase gauge
-			# HELP kube_persistentvolume_labels Kubernetes labels converted to Prometheus labels.
-			# TYPE kube_persistentvolume_labels gauge
-			# HELP kube_persistentvolume_info Information about persistentvolume.
-			# TYPE kube_persistentvolume_info gauge
-			# HELP kube_persistentvolume_capacity_bytes The size of the Persistentvolume in bytes.
-			# TYPE kube_persistentvolume_capacity_bytes gauge
-	`
-=======
->>>>>>> a941abbc
 	cases := []generateMetricsTestCase{
 		// Verify phase enumerations.
 		{
