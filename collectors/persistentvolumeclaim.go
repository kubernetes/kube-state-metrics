--- conflicted
+++ resolved
@@ -26,21 +26,8 @@
 )
 
 var (
-<<<<<<< HEAD
 	PersistentVolumeClaimGroupVersionResource = v1.SchemeGroupVersion.WithResource("persistentvolumeclaims")
-	descPersistentVolumeClaimStatusPhase      = prometheus.NewDesc(
-=======
-	descPersistentVolumeClaimInfo = prometheus.NewDesc(
-		"kube_persistentvolumeclaim_info",
-		"Information about persistent volume claim.",
-		[]string{
-			"namespace",
-			"persistentvolumeclaim",
-			"storageclass",
-		}, nil,
-	)
 	descPersistentVolumeClaimStatusPhase = prometheus.NewDesc(
->>>>>>> d316c013
 		"kube_persistentvolumeclaim_status_phase",
 		"The phase the persistent volume claim is currently in.",
 		[]string{
