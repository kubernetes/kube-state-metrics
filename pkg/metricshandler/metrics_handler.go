/*
Copyright 2019 The Kubernetes Authors All rights reserved.

Licensed under the Apache License, Version 2.0 (the "License");
you may not use this file except in compliance with the License.
You may obtain a copy of the License at

    http://www.apache.org/licenses/LICENSE-2.0

Unless required by applicable law or agreed to in writing, software
distributed under the License is distributed on an "AS IS" BASIS,
WITHOUT WARRANTIES OR CONDITIONS OF ANY KIND, either express or implied.
See the License for the specific language governing permissions and
limitations under the License.
*/

package metricshandler

import (
	"compress/gzip"
	"context"
	"io"
	"net/http"
	"strconv"
	"strings"
	"sync"

	"github.com/pkg/errors"
	appsv1 "k8s.io/api/apps/v1"
	metav1 "k8s.io/apimachinery/pkg/apis/meta/v1"
	"k8s.io/apimachinery/pkg/fields"
	"k8s.io/client-go/kubernetes"
	"k8s.io/client-go/tools/cache"
	"k8s.io/klog/v2"

	ksmtypes "k8s.io/kube-state-metrics/v2/pkg/builder/types"
	metricsstore "k8s.io/kube-state-metrics/v2/pkg/metrics_store"
	"k8s.io/kube-state-metrics/v2/pkg/options"
)

// MetricsHandler is a http.Handler that exposes the main kube-state-metrics
// /metrics endpoint. It allows concurrent reconfiguration at runtime.
type MetricsHandler struct {
	opts               *options.Options
	kubeClient         kubernetes.Interface
	storeBuilder       ksmtypes.BuilderInterface
	enableGZIPEncoding bool

	cancel func()

	// mtx protects metricsWriters, curShard, and curTotalShards
	mtx            *sync.RWMutex
	metricsWriters []metricsstore.MetricsWriter
	curShard       int32
	curTotalShards int
}

// New creates and returns a new MetricsHandler with the given options.
func New(opts *options.Options, kubeClient kubernetes.Interface, storeBuilder ksmtypes.BuilderInterface, enableGZIPEncoding bool) *MetricsHandler {
	return &MetricsHandler{
		opts:               opts,
		kubeClient:         kubeClient,
		storeBuilder:       storeBuilder,
		enableGZIPEncoding: enableGZIPEncoding,
		mtx:                &sync.RWMutex{},
	}
}

// ConfigureSharding (re-)configures sharding. Re-configuration can be done
// concurrently.
func (m *MetricsHandler) ConfigureSharding(ctx context.Context, shard int32, totalShards int) {
	m.mtx.Lock()
	defer m.mtx.Unlock()

	if m.cancel != nil {
		m.cancel()
	}
	if totalShards != 1 {
		klog.Infof("configuring sharding of this instance to be shard index %d (zero-indexed) out of %d total shards", shard, totalShards)
	}
	ctx, m.cancel = context.WithCancel(ctx)
	m.storeBuilder.WithSharding(shard, totalShards)
	m.storeBuilder.WithContext(ctx)
	m.metricsWriters = m.storeBuilder.Build()
	m.curShard = shard
	m.curTotalShards = totalShards
}

// Run configures the MetricsHandler's sharding and if autosharding is enabled
// re-configures sharding on re-sharding events. Run should only be called
// once.
func (m *MetricsHandler) Run(ctx context.Context) error {
	autoSharding := len(m.opts.Pod) > 0 && len(m.opts.Namespace) > 0

	if !autoSharding {
		klog.Info("Autosharding disabled")
		m.ConfigureSharding(ctx, m.opts.Shard, m.opts.TotalShards)
		<-ctx.Done()
		return ctx.Err()
	}

	klog.Infof("Autosharding enabled with pod=%v pod_namespace=%v", m.opts.Pod, m.opts.Namespace)
	klog.Infof("Auto detecting sharding settings.")
	ss, err := detectStatefulSet(m.kubeClient, m.opts.Pod, m.opts.Namespace)
	if err != nil {
		return errors.Wrap(err, "detect StatefulSet")
	}
	statefulSetName := ss.Name

	labelSelectorOptions := func(o *metav1.ListOptions) {
		o.LabelSelector = fields.SelectorFromSet(ss.Labels).String()
	}

	i := cache.NewSharedIndexInformer(
		cache.NewFilteredListWatchFromClient(m.kubeClient.AppsV1().RESTClient(), "statefulsets", m.opts.Namespace, labelSelectorOptions),
		&appsv1.StatefulSet{}, 0, cache.Indexers{cache.NamespaceIndex: cache.MetaNamespaceIndexFunc},
	)
	i.AddEventHandler(cache.ResourceEventHandlerFuncs{
		AddFunc: func(o interface{}) {
			ss := o.(*appsv1.StatefulSet)
			if ss.Name != statefulSetName {
				return
			}

			shard, totalShards, err := shardingSettingsFromStatefulSet(ss, m.opts.Pod)
			if err != nil {
				klog.Errorf("detect sharding settings from StatefulSet: %v", err)
				return
			}

			m.mtx.RLock()
			shardingUnchanged := m.curShard == shard && m.curTotalShards == totalShards
			m.mtx.RUnlock()

			if shardingUnchanged {
				return
			}

			m.ConfigureSharding(ctx, shard, totalShards)
		},
		UpdateFunc: func(oldo, curo interface{}) {
			old := oldo.(*appsv1.StatefulSet)
			cur := curo.(*appsv1.StatefulSet)
			if cur.Name != statefulSetName {
				return
			}

			if old.ResourceVersion == cur.ResourceVersion {
				return
			}

			shard, totalShards, err := shardingSettingsFromStatefulSet(cur, m.opts.Pod)
			if err != nil {
				klog.Errorf("detect sharding settings from StatefulSet: %v", err)
				return
			}

			m.mtx.RLock()
			shardingUnchanged := m.curShard == shard && m.curTotalShards == totalShards
			m.mtx.RUnlock()

			if shardingUnchanged {
				return
			}

			m.ConfigureSharding(ctx, shard, totalShards)
		},
	})
	go i.Run(ctx.Done())
	if !cache.WaitForCacheSync(ctx.Done(), i.HasSynced) {
		return errors.New("waiting for informer cache to sync failed")
	}
	<-ctx.Done()
	return ctx.Err()
}

// ServeHTTP implements the http.Handler interface. It writes all generated
// metrics to the response body.
func (m *MetricsHandler) ServeHTTP(w http.ResponseWriter, r *http.Request) {
	m.mtx.RLock()
	defer m.mtx.RUnlock()
	resHeader := w.Header()
	var writer io.Writer = w

	resHeader.Set("Content-Type", `text/plain; version=`+"0.0.4")

	if m.enableGZIPEncoding {
		// Gzip response if requested. Taken from
		// github.com/prometheus/client_golang/prometheus/promhttp.decorateWriter.
		reqHeader := r.Header.Get("Accept-Encoding")
		parts := strings.Split(reqHeader, ",")
		for _, part := range parts {
			part = strings.TrimSpace(part)
			if part == "gzip" || strings.HasPrefix(part, "gzip;") {
				writer = gzip.NewWriter(writer)
				resHeader.Set("Content-Encoding", "gzip")
			}
		}
	}

<<<<<<< HEAD
	for _, s := range m.stores {
		s.WriteAll(writer)
=======
	for _, w := range m.metricsWriters {
		w.WriteAll(writer)
>>>>>>> 3e12ba04
	}

	// In case we gzipped the response, we have to close the writer.
	if closer, ok := writer.(io.Closer); ok {
		closer.Close()
	}
}

func shardingSettingsFromStatefulSet(ss *appsv1.StatefulSet, podName string) (nominal int32, totalReplicas int, err error) {
	nominal, err = detectNominalFromPod(ss.Name, podName)
	if err != nil {
		return 0, 0, errors.Wrap(err, "detecting Pod nominal")
	}

	totalReplicas = 1
	replicas := ss.Spec.Replicas
	if replicas != nil {
		totalReplicas = int(*replicas)
	}

	return nominal, totalReplicas, nil
}

func detectNominalFromPod(statefulSetName, podName string) (int32, error) {
	nominalString := strings.TrimPrefix(podName, statefulSetName+"-")
	nominal, err := strconv.Atoi(nominalString)
	if err != nil {
		return 0, errors.Wrapf(err, "failed to detect shard index for Pod %s of StatefulSet %s, parsed %s", podName, statefulSetName, nominalString)
	}

	return int32(nominal), nil
}

func detectStatefulSet(kubeClient kubernetes.Interface, podName, namespaceName string) (*appsv1.StatefulSet, error) {
	p, err := kubeClient.CoreV1().Pods(namespaceName).Get(context.TODO(), podName, metav1.GetOptions{})
	if err != nil {
		return nil, errors.Wrapf(err, "retrieve pod %s for sharding", podName)
	}

	owners := p.GetOwnerReferences()
	for _, o := range owners {
		if o.APIVersion != "apps/v1" || o.Kind != "StatefulSet" || o.Controller == nil || !*o.Controller {
			continue
		}

		ss, err := kubeClient.AppsV1().StatefulSets(namespaceName).Get(context.TODO(), o.Name, metav1.GetOptions{})
		if err != nil {
			return nil, errors.Wrapf(err, "retrieve shard's StatefulSet: %s/%s", namespaceName, o.Name)
		}

		return ss, nil
	}

	return nil, errors.Errorf("no suitable statefulset found for auto detecting sharding for Pod %s/%s", namespaceName, podName)
}<|MERGE_RESOLUTION|>--- conflicted
+++ resolved
@@ -198,13 +198,8 @@
 		}
 	}
 
-<<<<<<< HEAD
-	for _, s := range m.stores {
-		s.WriteAll(writer)
-=======
 	for _, w := range m.metricsWriters {
 		w.WriteAll(writer)
->>>>>>> 3e12ba04
 	}
 
 	// In case we gzipped the response, we have to close the writer.
