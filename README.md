# Overview

[![Build Status](https://travis-ci.org/kubernetes/kube-state-metrics.svg?branch=master)](https://travis-ci.org/kubernetes/kube-state-metrics)  [![Go Report Card](https://goreportcard.com/badge/github.com/kubernetes/kube-state-metrics)](https://goreportcard.com/report/github.com/kubernetes/kube-state-metrics) [![GoDoc](https://godoc.org/github.com/kubernetes/kube-state-metrics?status.svg)](https://godoc.org/github.com/kubernetes/kube-state-metrics)

kube-state-metrics is a simple service that listens to the Kubernetes API
server and generates metrics about the state of the objects. (See examples in
the Metrics section below.) It is not focused on the health of the individual
Kubernetes components, but rather on the health of the various objects inside,
such as deployments, nodes and pods.

kube-state-metrics is about generating metrics from Kubernetes API objects
without modification. This ensures that features provided by kube-state-metrics
have the same grade of stability as the Kubernetes API objects themselves. In
turn, this means that kube-state-metrics in certain situations may not show the
exact same values as kubectl, as kubectl applies certain heuristics to display
comprehensible messages. kube-state-metrics exposes raw data unmodified from the
Kubernetes API, this way users have all the data they require and perform
heuristics as they see fit.

The metrics are exported on the HTTP endpoint `/metrics` on the listening port
(default 80). They are served as plaintext. They are designed to be consumed
either by Prometheus itself or by a scraper that is compatible with scraping a
Prometheus client endpoint. You can also open `/metrics` in a browser to see
the raw metrics.

## Table of Contents

- [Versioning](#versioning)
  - [Kubernetes Version](#kubernetes-version)
  - [Compatibility matrix](#compatibility-matrix)
  - [Resource group version compatibility](#resource-group-version-compatibility)
  - [Container Image](#container-image)
- [Metrics Documentation](#metrics-documentation)
- [Kube-state-metrics self metrics](#kube-state-metrics-self-metrics)
- [Resource recommendation](#resource-recommendation)
- [A note on costing](#a-note-on-costing)
- [kube-state-metrics vs. metrics-server](#kube-state-metrics-vs-metrics-server)
- [Scaling kube-state-metrics](#scaling-kube-state-metrics)
  - [Resource recommendation](#resource-recommendation)
  - [Horizontal scaling (sharding)](#horizontal-scaling-sharding)
    - [Automated sharding](#automated-sharding)
- [Setup](#setup)
  - [Building the Docker container](#building-the-docker-container)
- [Usage](#usage)
  - [Kubernetes Deployment](#kubernetes-deployment)
  - [Limited privileges environment](#limited-privileges-environment)
  - [Development](#development)

### Versioning

#### Kubernetes Version

kube-state-metrics uses [`client-go`](https://github.com/kubernetes/client-go) to talk with
Kubernetes clusters. The supported Kubernetes cluster version is determined by `client-go`.
The compatibility matrix for client-go and Kubernetes cluster can be found
[here](https://github.com/kubernetes/client-go#compatibility-matrix).
All additional compatibility is only best effort, or happens to still/already be supported.

#### Compatibility matrix
At most, 5 kube-state-metrics and 5 [kubernetes releases](https://github.com/kubernetes/kubernetes/releases) will be recorded below.

| kube-state-metrics | client-go  | **Kubernetes 1.11** | **Kubernetes 1.12** | **Kubernetes 1.13** | **Kubernetes 1.14** |  **Kubernetes 1.15** |
|--------------------|------------|---------------------|---------------------|---------------------|---------------------|----------------------|
| **v1.4.0**         |  v8.0.0    |         ✓           |         ✓           |         -           |         -           |          -           |
| **v1.5.0**         |  v8.0.0    |         ✓           |         ✓           |         -           |         -           |          -           |
| **v1.6.0**         |  v11.0.0   |         ✓           |         ✓           |         ✓           |         ✓           |          -           |
| **v1.7.2**         |  v12.0.0   |         ✓           |         ✓           |         ✓           |         ✓           |          ✓           |
| **v1.8.0**         |  v12.0.0   |         ✓           |         ✓           |         ✓           |         ✓           |          ✓           |
| **master**         |  v12.0.0   |         ✓           |         ✓           |         ✓           |         ✓           |          ✓           |
- `✓` Fully supported version range.
- `-` The Kubernetes cluster has features the client-go library can't use (additional API objects, etc).

#### Resource group version compatibility
Resources in Kubernetes can evolve, i.e., the group version for a resource may change from alpha to beta and finally GA
in different Kubernetes versions. For now, kube-state-metrics will only use the oldest API available in the latest
release.

#### Container Image

The latest container image can be found at:
* `quay.io/coreos/kube-state-metrics:v1.8.0`
* `k8s.gcr.io/kube-state-metrics:v1.8.0`

**Note**:
The recommended docker registry for kube-state-metrics is `quay.io`. kube-state-metrics on
`gcr.io` is only maintained on best effort as it requires external help from Google employees.

### Metrics Documentation

There are many more metrics we could report, but this first pass is focused on
those that could be used for actionable alerts. Please contribute PR's for
additional metrics!

> WARNING: THESE METRIC/TAG NAMES ARE UNSTABLE AND MAY CHANGE IN A FUTURE RELEASE.
> For now, the following metrics and collectors
>
> **metrics**
>	* `kube_pod_container_resource_requests_nvidia_gpu_devices`
>	* `kube_pod_container_resource_limits_nvidia_gpu_devices`
>	* `kube_node_status_capacity_nvidia_gpu_cards`
>	* `kube_node_status_allocatable_nvidia_gpu_cards`
>
>	are removed in kube-state-metrics v1.4.0.
>
> Any collectors and metrics based on alpha Kubernetes APIs are excluded from any stability guarantee,
> which may be changed at any given release.

See the [`docs`](docs) directory for more information on the exposed metrics.

### Kube-state-metrics self metrics

kube-state-metrics exposes its own general process metrics under `--telemetry-host` and `--telemetry-port` (default 81).

kube-state-metrics also exposes list and watch success and error metrics. These can be used to calculate the error rate of list or watch resources.
If you encounter those errors in the metrics, it is most likely a configuration or permission issue, and the next thing to investigate would be looking
at the logs of kube-state-metrics.

Example of the above mentioned metrics:
```
kube_state_metrics_list_total{resource="*v1.Node",result="success"} 1
kube_state_metrics_list_total{resource="*v1.Node",result="error"} 52
kube_state_metrics_watch_total{resource="*v1beta1.Ingress",result="success"} 1
```

### Scaling kube-state-metrics

#### Resource recommendation

> Note: These recommendations are based on scalability tests done over a year ago. They may differ significantly today.

Resource usage for kube-state-metrics changes with the Kubernetes objects (Pods/Nodes/Deployments/Secrets etc.) size of the cluster.
To some extent, the Kubernetes objects in a cluster are in direct proportion to the node number of the cluster.

As a general rule, you should allocate

* 200MiB memory
* 0.1 cores

For clusters of more than 100 nodes, allocate at least

* 2MiB memory per node
* 0.001 cores per node

These numbers are based on [scalability tests](https://github.com/kubernetes/kube-state-metrics/issues/124#issuecomment-318394185) at 30 pods per node.

Note that if CPU limits are set too low, kube-state-metrics' internal queues will not be able to be worked off quickly enough, resulting in increased memory consumption as the queue length grows. If you experience problems resulting from high memory allocation, try increasing the CPU limits.

### A note on costing

By default, kube-state-metrics exposes several metrics for events across your cluster. If you have a large number of frequently-updating resources on your cluster, you may find that a lot of data is ingested into these metrics. This can incur high costs on some cloud providers. Please take a moment to [configure what metrics you'd like to expose](docs/cli-arguments.md), as well as consult the documentation for your Kubernetes environment in order to avoid unexpectedly high costs.

### kube-state-metrics vs. metrics-server

The [metrics-server](https://github.com/kubernetes-incubator/metrics-server)
is a project that has been inspired by
[Heapster](https://github.com/kubernetes-retired/heapster) and is implemented
to serve the goals of core metrics pipelines in [Kubernetes monitoring
architecture](https://github.com/kubernetes/community/blob/master/contributors/design-proposals/instrumentation/monitoring_architecture.md).
It is a cluster level component which periodically scrapes metrics from all
Kubernetes nodes served by Kubelet through Summary API. The metrics are
aggregated, stored in memory and served in [Metrics API
format](https://git.k8s.io/metrics/pkg/apis/metrics/v1alpha1/types.go). The
metric-server stores the latest values only and is not responsible for
forwarding metrics to third-party destinations.

kube-state-metrics is focused on generating completely new metrics from
Kubernetes' object state (e.g. metrics based on deployments, replica sets,
etc.). It holds an entire snapshot of Kubernetes state in memory and
continuously generates new metrics based off of it. And just like the
metric-server it too is not responsibile for exporting its metrics anywhere.

Having kube-state-metrics as a separate project also enables access to these
metrics from monitoring systems such as Prometheus.

#### Horizontal scaling (sharding)

In order to scale kube-state-metrics horizontally, some automated sharding capabilities have been implemented. It is configured with the following flags:

* `--shard` (zero indexed)
* `--total-shards`

Sharding is done by taking an md5 sum of the Kubernetes Object's UID and performing a modulo operation on it, with the total number of shards. The configured shard decides whether the object is handled by the respective instance of kube-state-metrics or not. Note that this means all instances of kube-state-metrics even if sharded will have the network traffic and the resource consumption for unmarshaling objects for all objects, not just the ones it is responsible for. To optimize this further, the Kubernetes API would need to support sharded list/watch capabilities. Overall memory consumption should be 1/n th of each shard compared to an unsharded setup. Typically, kube-state-metrics needs to be memory and latency optimized in order for it to return its metrics rather quickly to Prometheus.

Sharding should be used carefully, and additional monitoring should be set up in order to ensure that sharding is set up and functioning as expected (eg. instances for each shard out of the total shards are configured).

##### Automated sharding

There is also an experimental feature, that allows kube-state-metrics to auto discover its nominal position if it is deployed in a StatefulSet, in order to automatically configure sharding. This is an experimental feature and may be broken or removed without notice.

To enable automated sharding kube-state-metrics must be run by a `StatefulSet` and the pod names and namespace must be handed to the kube-state-metrics process via the `--pod` and `--pod-namespace` flags.

<<<<<<< HEAD
There are example manifests demonstrating the autosharding functionality in [`/kubernetes/autosharding`](./kubernetes/autosharding).
=======
There are example manifests demonstrating the autosharding functionality in [`/examples/autosharding`](./examples/audosharding).
>>>>>>> 51f0b2eb

### Setup

Install this project to your `$GOPATH` using `go get`:

```
go get k8s.io/kube-state-metrics
```

#### Building the Docker container

Simply run the following command in this root folder, which will create a
self-contained, statically-linked binary and build a Docker image:
```
make container
```

### Usage

Simply build and run kube-state-metrics inside a Kubernetes pod which has a
service account token that has read-only access to the Kubernetes cluster.

#### Kubernetes Deployment

To deploy this project, you can simply run `kubectl apply -f examples/standard` and a
Kubernetes service and deployment will be created. (Note: Adjust the apiVersion of some resource if your kubernetes cluster's version is not 1.8+, check the yaml file for more information). The service already has a
`prometheus.io/scrape: 'true'` annotation and if you added the recommended
Prometheus service-endpoint scraping configuration, Prometheus will pick it up automatically and you can start using the generated
metrics right away.

**Note:** Google Kubernetes Engine (GKE) Users - GKE has strict role permissions that will prevent the kube-state-metrics roles and role bindings from being created. To work around this, you can give your GCP identity the cluster-admin role by running the following one-liner:

```
kubectl create clusterrolebinding cluster-admin-binding --clusterrole=cluster-admin --user=$(gcloud info --format='value(config.account)')
```

Note that your GCP identity is case sensitive but `gcloud info` as of Google Cloud SDK 221.0.0 is not. This means that if your IAM member contains capital letters, the above one-liner may not work for you. If you have 403 forbidden responses after running the above command and `kubectl apply -f examples/standard`, check the IAM member associated with your account at https://console.cloud.google.com/iam-admin/iam?project=PROJECT_ID. If it contains capital letters, you may need to set the --user flag in the command above to the case-sensitive role listed at https://console.cloud.google.com/iam-admin/iam?project=PROJECT_ID.

After running the above, if you see `Clusterrolebinding "cluster-admin-binding" created`, then you are able to continue with the setup of this service.

#### Limited privileges environment

If you want to run kube-state-metrics in an environment where you don't have cluster-reader role, you can:

- create a serviceaccount
```yaml
apiVersion: v1
kind: ServiceAccount
metadata:
  name: kube-state-metrics
  namespace: your-namespace-where-kube-state-metrics-will-deployed
```

- give it `view` privileges on specific namespaces (using roleBinding) (*note: you can add this roleBinding to all the NS you want your serviceaccount to access*)
```yaml
apiVersion: rbac.authorization.k8s.io/v1beta1
kind: RoleBinding
metadata:
  name: kube-state-metrics
  namespace: project1
roleRef:
  apiGroup: rbac.authorization.k8s.io
  kind: ClusterRole
  name: view
subjects:
  - kind: ServiceAccount
    name: kube-state-metrics
    namespace: your-namespace-where-kube-state-metrics-will-deployed
```

- then specify a set of namespaces (using the `--namespace` option) and a set of kubernetes objects (using the `--collectors`) that your serviceaccount has access to in the `kube-state-metrics` deployment configuration

```yaml
spec:
  template:
    spec:
      containers:
      - name: kube-state-metrics
        args:
          - '--collectors=pods'
          - '--namespace=project1'
```

For the full list of arguments available, see the documentation in [docs/cli-arguments.md](./docs/cli-arguments.md)

#### Development

When developing, test a metric dump against your local Kubernetes cluster by
running:

> Users can override the apiserver address in KUBE-CONFIG file with `--apiserver` command line.

	go install
	kube-state-metrics --port=8080 --telemetry-port=8081 --kubeconfig=<KUBE-CONFIG> --apiserver=<APISERVER>

Then curl the metrics endpoint

	curl localhost:8080/metrics

To run the e2e tests locally see the documentation in [tests/README.md](./tests/README.md).<|MERGE_RESOLUTION|>--- conflicted
+++ resolved
@@ -189,11 +189,7 @@
 
 To enable automated sharding kube-state-metrics must be run by a `StatefulSet` and the pod names and namespace must be handed to the kube-state-metrics process via the `--pod` and `--pod-namespace` flags.
 
-<<<<<<< HEAD
-There are example manifests demonstrating the autosharding functionality in [`/kubernetes/autosharding`](./kubernetes/autosharding).
-=======
-There are example manifests demonstrating the autosharding functionality in [`/examples/autosharding`](./examples/audosharding).
->>>>>>> 51f0b2eb
+There are example manifests demonstrating the autosharding functionality in [`/examples/autosharding`](./examples/autosharding).
 
 ### Setup
 
