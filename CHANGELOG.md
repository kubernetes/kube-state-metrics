<<<<<<< HEAD
## v1.9.8 / 2021-02-19

* [BUGFIX] Metric encoding is broken when using --enable-gzip-encoding flag #1372
* [CHANGE] Update to golang-1.15 #1261
* [ENHANCEMENT] Makefile: Set tag via cloudbuild #1264
* [CHANGE] Migrate to Github Actions from TravisCI for CI checks #1199 
* [FEATURE] Support for multi-arch docker images of kube-state-metrics #1197
=======
## v2.4.2 / 2022-02-10
* [BUGFIX]  Publish images with with the correct tag 

## v2.4.1 / 2022-02-10
* [FEATURE]     Add `ingressclass` label to `kube_ingress_info` metric #1652 @adammw
* [FEATURE]     Extend KSM library to support custom resource metrics #1644 @Garrybest
* [ENHANCEMENT] Use apiVersion `v1` for `PodDisruptionBudget` and `CronJob` resources #1491 @bison
* [ENHANCEMENT] Optimize slice allocations #1676 @sherifabdlnaby
* [BUGFIX]      Use plural form of resource name in `allowlist` for PodDisruptionBudget #1653 @arajkumar

## v2.3.0 / 2021-12-09

* [FEATURE]     Add a `--namespace-denylist` command line flag to exclude metrics from certain namespaces #1596 #1595 @mallow111
* [FEATURE]     Add `kube_*_labels` and `kube_*_annotations` metrics for Pod Disruption Budgets #1623 @arajkumar
* [FEATURE]     Add a Kustomization file for deploying KSM in authosharding mode #1603 @karancode
* [FEATURE]     Expose a metric for the number of ports in endpoint objects #1571 @bavarianbidi
* [FEATURE]     Add a command line flag for opt-in metrics #1643 @Serializator
* [FEATURE]     Add `kube_horizontalpodautoscaler_info` metric #1648 @Serializator
* [ENHANCEMENT] Update Go to 1.17.4 #1649 @fpetkovski
* [ENHANCEMENT] Update Kubernetes to 1.23 #1649 @fpetkovski
* [BUGFIX]      Report the correct architecture for arm64 images #1629 @Serializator

## v2.2.4 / 2021-11-08

* [BUGFIX] Fix BuilderInterface and BuildStoresFunc to allow using KSM as a library #1618 @ahmed-mez

## v2.2.3 / 2021-10-13

* [BUGFIX] Fix the image build job. Reverts #1602 

## v2.2.2 / 2021-10-13
* [BUGFIX]  Downgrade latest allowed go version to 1.16.9 #1601 @mrueg
* [BUGFIX]  Fix CI variable names used for building KSM images @mrueg

## v2.2.1 / 2021-09-24

* [FEATURE] Add the kube_persistentvolumeclaim_annotations metric which exposes annotations on PVCs #1566 @arajkumar
* [BUGFIX]  Revert the accidentally removed kube_persistentvolumeclaim_labels metric #1566 @arajkumar
* [BUGFIX]  Filter annotations in metrics based on `--metric-annotations-allowlist` instead of `--metric-labels-allowlist` for
CronJob, Daemonset, HPA and Ingress resources #1580 @midnw
* [BUGFIX]  Avoid panicking when VPA objects have no targetRef #1584 @nabokihms

## v2.2.0 / 2021-08-24

* [FEATURE] Add --use-apiserver-cache flag to set resourceVersion=0 for ListWatch requests #1548
* [FEATURE] Introduce metrics for Kubernetes object annotations #1468
* [FEATURE] Introduce start time metric for containers in terminated state #1519
* [FEATURE] Introduce metrics for cronjob job history limits #1535
* [FEATURE] Add system_uuid dimension to kube_node_info metric #1535
* [FEATURE] Add available replica metric for statefulsets #1532
* [FEATURE] Add ready replica metric for deployments #1534
* [CHANGE]  Update go clients for Kubernetes to support 1.22 #1545
* [CHANGE]  Use new promlint package and update prometheus cli to 2.28.1 #1531

## v2.1.1 / 2021-07-28

* [CHANGE] go.mod: Update and minimize dependencies #1529
* [CHANGE] Use BuilderInterface instead of internal/store.Builder in metricshandler #1537
* [CHANGE] Add WithAllowLabels to public BuilderInterface #1514
* [BUGFIX] Fixes a bug where KSM did not export any metrics when it had no permissions for resources in at least one namespace #1499

## v2.1.0 / 2021-06-04

* [CHANGE] Update go version and dependencies #1493

## v2.1.0-rc.0 / 2021-05-20

* [FEATURE] Add support for native TLS #1354
* [FEATURE] Add wildcard option to metric-labels-allowlist #1403
* [FEATURE] Add build info metric #1332
* [CHANGE] Add "uid" label to every pod metric #1304
* [CHANGE] Add resourceVersion to CronJob metrics #1447
* [CHANGE] Update go version and dependencies #1474
* [CHANGE] Bump client-go and friends to v0.21 (Kubernetes v1.21) #1463
* [CHANGE] Replace deprecated use of ioutil #1458
* [BUGFIX] Fix builder.Builder WithMetrics signature #1455
* [BUGFIX] Fix pod-metric missing reasons #1287
* [BUGFIX] Fix multiListWatch resourceVersion mismatch if watch reconnected #1377

## v2.0.0 / 2021-04-13

* [CHANGE] Update go version and dependencies #1440

## v2.0.0-rc.1 / 2021-03-26

* [CHANGE] Rename --labels-metric-allow-list to --metric-labels-allowlist #1424
* [CHANGE] Remove deprecated Kubernetes APIs #1423
* [CHANGE] go.mod: Update Dependencies #1419
* [CHANGE] Remove vendor folder #1419
* [CHANGE] `k8s.gcr.io/kube-state-metrics/kube-state-metrics` becomes the authoritative registry
Location on quay.io will not be updated anymore. Previously pushed images will be kept around to avoid breaking existing deployments.

## v2.0.0-rc.0 / 2021-03-04

* [CHANGE] internal/store/pod.go: Only create waiting_reason series if pods are in waiting state #1378
* [CHANGE] internal/store/pod.go: Only create terminated_reason series if pods are in terminated state #1381
* [CHANGE] internal/store/pod.go: Only create last_terminated containers series if containers are terminated state #1397
* [FEATURE] Bump client-go and friends to v0.20 (kubernetes v1.20) #1328
* [FEATURE] Bump go version to 1.16+ #1399
* [BUGFIX] Fix gzip writer #1372
* [BUGFIX] fix labels-metric-allow-list documentation #1404
* [BUGFIX] Propagate resource version when sharded #1402

## v2.0.0-beta / 2020-12-04
Promotion to beta release after a period of no bugs.

## v2.0.0-alpha.3 / 2020-11-19

* [BUGFIX] Fix container resource limits metrics, which got dropped #1293
* [BUGFIX] Adjust and refactor allowing labels to work for Kubernetes labels metrics #1301
Note this is a breaking change, if you were using --labels-allow-list, look at the PR details for more information.

## v2.0.0-alpha.2 / 2020-10-27

* [CHANGE] Migrate ingress and certificates to new stable APIs #1260
* [CHANGE] Revert "Rework resource metrics" #1278
To better align with future Kubernetes resource metrics, the changes to resource metrics were reverted, new metrics are:
kube_pod_container_resource_requests and kube_pod_container_resource_limits
* [FEATURE] Added the job failure reason in kube_job_status_failed metric #1214
* [FEATURE] feat(persistentvolume): claimRef info to labels (kube_persistentvolume_claim_ref) #1244
* [FEATURE] pod: add gauge for runtimeclass handler (kube_pod_runtimeclass_name_info) #1276

## v2.0.0-alpha.1 / 2020-10-06

* [CHANGE] Update go module path to k8s.io/kube-state-metrics/v2 #1238
* [CHANGE] Bump klog to v2 and client-go to 1.19 #1250
* [FEATURE] Add iscsi initiator name to persistentvolume_info #1235 
* [BUGFIX] Added Namespace to Rolebinding Jsonnet #1233 
* [BUGFIX] Reference closure scoped family generator #1240 

## v2.0.0-alpha / 2020-09-16

NOTE: This is a major new alpha 2.0 release with breaking changes and removed metrics. See details below!

* [CHANGE] Apply boundaries to metrics and allow via flag (--labels-allow-list) what labels to include #1125 
* [CHANGE] Update DaemonSet updated_number_scheduled metric name to be consistent #1181
Metric was changed from kube_daemonset_updated_number_scheduled to kube_daemonset_status_updated_number_scheduled 
* [CHANGE] Rework resource metrics #1168
Metrics kube_pod_container_resource_requests, kube_pod_container_resource_limits, kube_pod_overhead, kube_pod_init_container_resource_limits, kube_pod_init_container_resource_requests changed
* [CHANGE] Convert k8s labels to snake case #1165 
* [CHANGE] Mutatingwebhookconfiguration.go: Switch to v1 #1144 
* [CHANGE] v2: Rename storage class labels reclaimPolicy to reclaim_policy and volumeBindingMode to volume_binding_mode #1107
* [CHANGE] v2: Renamed --namespace flag to --namespaces #1098
* [CHANGE] Rename kube_pod_deleted to kube_pod_deletion_timestamp #1079
* [CHANGE] v2: Rename collector flag to resource flag #1006
--resources is the new flag
* [CHANGE] Remove non-identifying labels from pod metrics #1009 
* [CHANGE] v2: Remove deprecated stable metrics #1004
Note that some of these were replaced with EXPERIMENTAL resource metrics. See #1168 for more details.
  `kube_pod_container_resource_requests` and `kube_pod_container_resource_limits` are the replacements with `resource` labels
  representing the resource name and `unit` labels representing the resource unit.
  - kube_pod_container_resource_requests_cpu_cores
  - kube_pod_container_resource_limits_cpu_cores
  - kube_pod_container_resource_requests_memory_bytes
  - kube_pod_container_resource_limits_memory_bytes
  - `kube_node_status_capacity` and `kube_node_status_allocatable` are the replacements with `resource` labels
  representing the resource name and `unit` labels representing the resource unit.
  - kube_node_status_capacity_pods
  - kube_node_status_capacity_cpu_cores
  - kube_node_status_capacity_memory_bytes
  - kube_node_status_allocatable_pods
  - kube_node_status_allocatable_cpu_cores
  - kube_node_status_allocatable_memory_bytes
* [CHANGE] Rename black-/whitelist to allow/deny-list #1045
New flags are --metric-allowlist and --metric-denylist
* [CHANGE] Update telemetry port to 8081 #1049 
* [CHANGE] v2: Rename hpa metrics to use full horizontalpodautoscaler #1003 
All metrics with prefix of kube_hpa_ were renamed to kube_horizontalpodautoscaler_
* [CHANGE] v2: change metrics port to 8080, telemetry port to 8081 #1005 
* [FEATURE] Add http request metric for kube-state-metrics main /metrics #1218  
* [FEATURE] Add fc/iscsi/nfs identifier tags to persistentvolume_info metric #1208 
* [FEATURE] Adds new pod metric kube_pod_container_state_started #1183 
* [FEATURE] Add observedGeneration metric (kube_daemonset_status_observed_generation) for DaemonSets #1178
* [FEATURE] Add internal_ip to node_info #1172 
* [FEATURE] Avoid conflicts when mapping Kubernetes labels to Prometheus labels #1156 
* [FEATURE] Add aws/gce volume id to kube_persistentvolume_info #1146
* [FEATURE] Add UnexpectedAdmissionError to kube_pod_status_reason metric #1145
* [FEATURE] Add init container requests (kube_pod_init_container_resource_requests) #1123
* [FEATURE] Add host_network to kube_pod_info #1100 
* [FEATURE] Add kube_replicationcontroller_owner #1058 
* [FEATURE] Pod: add gauges for pod overhead (kube_pod_overhead) #1053 
* [FEATURE] Add "Terminating" status in kube_pod_status_phase metrics #1013 
* [FEATURE] Add lease collector metrics #1038 
* [ENHANCEMENT] Add DeprecatedVersion to struct FamilyGenerator and func NewFamilyGenerator #1160
* [ENHANCEMENT] Add security context to deployment and statefulset #1034 
* [BUGFIX] Fix VolumeAttachment API version mismatch: expected v1 but watching v1beta1 #1136
* [BUGFIX] Fix various CI issues (kube_volumeattachment_info nodeName -> node label rename) #1117 
* [BUGFIX] Fix maxUnavailable to round down instead up #1076 

>>>>>>> 3e12ba04

## v1.9.7 / 2020-05-24

* [BUGFIX] internal/store/mutatingwebhookconfiguration.go: Switch to v1 #1144

## v1.9.6 / 2020-05-06

* [BUGFIX] Fix VolumeAttachment API version mismatch: expected v1 but watching v1beta1 #1136

## v1.9.5 / 2020-02-20

* [BUGFIX] Switch to using only v1 client of validatingwebhookconfiguration #1052

## v1.9.4 / 2020-02-03

* [BUGFIX] Fix VolumeAttachment api version to be used (was v1beta1, should have been v1). #1043
* [BUGFIX] Fix MutatingWebhookConfiguration api version to be used (was v1beta1, should have been v1). #1043
* [BUGFIX] Fix ValidatingWebhookConfiguration api version to be used (was v1beta1, should have been v1). #1043
* [BUGFIX] Use the correct for NetworkPolicy reflector. #1042

## v1.9.3 / 2020-01-22

* [CHANGE] Remove experimental hpa metrics kube_hpa_status_current_metrics_average_utilization and kube_hpa_status_current_metrics_average_value #1030

## v1.9.2 / 2020-01-13

* [BUGFIX] Fix segfault with External metrics #1023

## v1.9.1 / 2020-01-10

* [BUGFIX] Fix segfault in hpa metrics #1019
* [BUGFIX] Fix nil panics when parsing hpa memory current metrics #1014

## v1.9.0 / 2019-12-20

After a testing period of 7 days, there were no additional bugs found or features introduced.

## v1.9.0-rc.1 / 2019-12-12

* [BUGFIX] Move resource version from metric label to metric number value #997

## v1.9.0-rc.0 / 2019-12-04

* [CHANGE] Add tools as go modules #927
* [FEATURE] Add `kube_hpa_spec_target_metric` metric. #966
* [FEATURE] Add hpa stats for current utilization and average value. #961
* [FEATURE] Add `kube_namespace_status_condition` metric. #949
* [FEATURE] Add `kube_persistentvolumeclaim_status_condition` and `kube_persistentvolumeclaim_status_phase` metrics #952
* [FEATURE] Add `kube_networkpolicy_*` metrics #893
* [FEATURE] Add `kube_volumeattachment_*` metrics #946
* [FEATURE] add `kube_mutatingwebhookconfiguration_*`, `kube_validatingwebhookconfiguration_*` metrics #914
* [ENHANCEMENT] Add `pod_cidr` label to the `kube_node_info` metric. #963
* [ENHANCEMENT] Generate all manifests from jsonnet #908
* [ENHANCEMENT] Add kube-state-metrics alerting rules. #962
* [ENHANCEMENT] Add "Evicted" to the set of container terminated reasons. #968
* [BUGFIX] Add check for ReclaimPolicy, VolumeBindingMode storageclass metrics. #929
* [BUGFIX] Use single MultiListerWatcher for single store to fix missing metrics when watching multiple namespaces. #969
* [BUGFIX] Fix nil panics parsing HPA CPU current metrics. #993

## v1.8.0 / 2019-10-01

After a testing period of 7 days, there were no additional bugs found or features introduced.

## v1.8.0-rc.1 / 2019-09-24

* [CHANGE] Pin go version to go mod artifact file #882
* [BUGFIX] Correct mapping of hpa condition status labels  #890

## v1.8.0-rc.0 / 2019-09-10

* [FEATURE] Introduce sharding (and experimental auto-sharding) #613
* [FEATURE] Add `kube_pod_status_unschedulable metric` #835
* [CHANGE] Makefile: Remove tmpdir after container build #867
* [ENHANCEMENT] Add metrics about kube-state-metric's interaction with the Kubernetes API. #866
* [FEATURE] Add `kube_node_role metric` #877
* [ENHANCEMENT] Add support for Darwin OS in e2e test #879

## v1.7.2 / 2019-08-05

* [CHANGE] Revert "add `kube_*_annotations metrics` for all objects" #859
* [CHANGE] Remove `kube_namespace_annotations` metric #859

## v1.7.1 / 2019-07-18

* [BUGFIX] Fix crash due to missing ingress http block. #831
* [BUGFIX] Add nil guard checks when querying VPA objects. #832

## v1.7.0 / 2019-07-17

After a testing period of 7 days, there were no additional bugs found or features introduced.

## v1.7.0-rc.1 / 2019-07-10

* [BUGFIX] Use the appsv1 apigroup when building the reflector for replicasets. #816

## v1.7.0-rc.0 / 2019-07-10

* [CHANGE] Use appsv1 apigroup for ReplicaSet. #804
* [CHANGE] Use distroless/static as base image to further reduce image size. #748
* [CHANGE] Return standardized text for health endpoint. #767
* [ENHANCEMENT] Add DeadlineExceeded pod termination reason. #740
* [ENHANCEMENT] Add CreateContainerError and InvalidImageName waiting reasons. #763
* [FEATURE] Add Pod init container metrics. #762
* [FEATURE] Add Metrics About StorageClass. #777
* [FEATURE] Allow black/white- listing of metrics by regex. #773
* [FEATURE] Add metrics for VerticalPodAutoscaler objects (experimental and disabled by default). #791
* [FEATURE] Add (experimental) `kube_*_annotations` metrics. #770

## v1.6.0 / 2019-05-06

After a testing period of 10 days (release candidate 2), there were no
additional bugs found, thus releasing the stable version v1.6.0.

* [FEATURE] Add `kube_replicaset_labels` to replicaset collector (#638).
* [FEATURE] Add ingresses collector (#640).
* [FEATURE] Add certificate signing request collector (#650).
* [FEATURE] Add `kube_persistentvolumeclaim_access_mode` metric (#673).
* [FEATURE] Add `kube_persistentvolume_capacity` metric (#674).
* [FEATURE] Add `kube_job_owner` metric (#681).
* [ENHANCEMENT] Add `priority_class` label to `kube_pod_info` metric (#713).
* [BUGFIX] Bump addon-resizer patch version reducing resource consumption (#724).
* [BUGFIX] Use k8s.io/api/apps/v1 for DaemonSet, Deployment and StatefulSet reflector (#720).

## v1.5.0 / 2019-01-10

After a testing period of 30 days, there were no additional bugs found or features introduced. Due to no bugs being reported over an in total 41 days period, we feel no more pre-releases are necessary for a stable release.

This release's focus was a large architectural change in order to improve performance and resource usage of kube-state-metrics drastically. Special thanks to @mxinden for his hard work on this! See the changelog of the pre-releases for more detailed information and related pull requests.

An additional change has been requested to be listed in the release notes:

* [CHANGE] Due to removal of the surrounding mechanism the `ksm_resources_per_scrape` and `ksm_scrape_error_total` metrics no longer exists.

## v1.5.0-beta.0 / 2018-12-11

After a testing period of 11 days, there were no additional bugs found or features introduced.

## v1.5.0-alpha.0 / 2018-11-30

* [CHANGE] Disable gzip compression of kube-state-metrics responses by default. Can be re-enabled via `--enable-gzip-encoding`. See #563 for more details.
* [FEATURE] Add `kube_replicaset_owner` metric (#520).
* [FEATURE] Add `kube_pod_container_status_last_terminated_reason` metric (#535).
* [FEATURE] Add `stateful_set_status.{current,update}_revision` metric (#545).
* [FEATURE] Add pod disruption budget collector (#551).
* [FEATURE] Make kube-state-metrics usable as a library (#575).
* [FEATURE] Add `kube_service_spec_external_ip` metric and add `external_name` and `load_balancer_ip` label to `kube_service_info` metric (#571).
* [ENHANCEMENT] Add uid info in `kube_pod_info` metric (#508).
* [ENHANCEMENT] Update addon-resizer to 1.8.3 and increase resource limits (#552).
* [ENHANCEMENT] Improve metric caching and rendering performance (#498).
* [ENHANCEMENT] Adding CreateContainerConfigError as possible reason for container not starting (#578).

## v1.4.0 / 2018-08-22

After a testing period of 16 days, there were no additional bugs found or features introduced.

## v1.4.0-rc.0 / 2018-08-06

* [CHANGE] `kube_job_status_start_time` and `kube_job_status_completion_time` metric types changed from counter to gauge.
* [CHANGE] `job` label to `job_name` as this collides with the Prometheus `job` label.
* [FEATURE] Allow white- and black-listing metrics to be exposed.
* [FEATURE] Add `kube_node_status_capacity` and `kube_node_status_allocatable` metrics.
* [FEATURE] Add `kube_pod_status_scheduled_time` metric.
* [FEATURE] Add `kube_pod_container_status_waiting_reason` and `kube_pod_container_status_terminated_reason` metrics.
* [ENHANCEMENT] Add generic resource metrics for Pods, `kube_pod_container_resource_requests` and `kube_pod_container_resource_limits`. This deprecates the old resource metrics for Pods.
* [ENHANCEMENT] Prefer protobuf over json when communicating with the Kubernetes API.
* [ENHANCEMENT] Add dynamic volume support.
* [ENHANCEMENT] Properly set kube-state-metrics user agent when performing requests against the Kubernetes API.
* [BUGFIX] Fix incrorrect HPA metric labels.

## v1.3.1 / 2018-04-12

* [BUGFIX] Use Go 1.10.1 fixing TLS and memory issues.
* [BUGFIX] Fix Pod unknown state.

## v1.3.0 / 2018-04-04

After a testing period of 12 days, there were no additional bugs found or features introduced.

## v1.3.0-rc.0 / 2018-03-23

* [CHANGE] Removed `--in-cluster` flag in [#371](https://github.com/kubernetes/kube-state-metrics/pull/371).
  Users can no longer specify `--apiserver` with `--in-cluster=true`. To
  emulate this behaviour in future releases, set the `KUBERNETES_SERVICE_HOST`
  environment variable to the value of the `--apiserver` argument.
* [FEATURE] Allow to specify multiple namespace.
* [FEATURE] Add `kube_pod_completion_time`, `kube_pod_spec_volumes_persistentvolumeclaims_info`, and `kube_pod_spec_volumes_persistentvolumeclaims_readonly` metrics to the Pod collector.
* [FEATURE] Add `kube_node_spec_taint` metric.
* [FEATURE] Add `kube_namespace_annotations` metric.
* [FEATURE] Add `kube_deployment_spec_strategy_rollingupdate_max_surge` metric.
* [FEATURE] Add `kube_persistentvolume_labels` metric.
* [FEATURE] Add `kube_persistentvolumeclaim_lables` metric.
* [FEATURE] Add `kube_daemonset_labels` metric.
* [FEATURE] Add Secret metrics.
* [FEATURE] Add ConfigMap metrics.
* [ENHANCEMENT] Add additional reasons to `kube_pod_container_status_waiting_reason` metric.
* [BUGFIX] Fix namespacing of HPA.
* [BUGFIX] Fix namespacing of PersistentVolumes.
* [BUGFIX] Fix CronJob tab parsing.

## v1.2.0 / 2018-01-15

After a testing period of 10 days, there were no additional bugs found or features introduced.

## v1.2.0-rc.0 / 2018-01-05

* [CHANGE] The CronJob collector now expects the version to be v1beta1.
* [FEATURE] Add `Endpoints` metrics collector.
* [FEATURE] Add `PersistentVolume` metrics collector.
* [FEATURE] Add `HorizontalPodAutoscaler` metrics collector.
* [FEATURE] Add `kube_pod_container_status_terminated_reason` metric.
* [FEATURE] Add `kube_job_labels` metric.
* [FEATURE] Add `kube_cronjob_labels` metric.
* [FEATURE] Add `kube_service_spec_type` metric.
* [FEATURE] Add `kube_statefulset_status_replicas_current` metric.
* [FEATURE] Add `kube_statefulset_status_replicas_ready` metric.
* [FEATURE] Add `kube_statefulset_status_replicas_updated` metric.
* [ENHANCEMENT] Allow specifying the host/IP kube-state-metrics binds to.
* [ENHANCEMENT] Add `volumename` label to `kube_persistentvolumeclaim_info` metric.
* [ENHANCEMENT] Add `cluster_ip` label to `kube_service_info` metric.
* [ENHANCEMENT] Print version on startup and useful debug information at runtime.
* [ENHANCEMENT] Add metrics for kube-state-metrics itself. For separation purposes this listens on a separate host/IP and port, both configurable respectively.

## v1.1.0 / 2017-10-19

After a testing period of one week, there were no additional bugs found or features introduced.

## v1.1.0-rc.0 / 2017-10-12

* [FEATURE] Add `kube_pod_container_status_waiting_reason` metric.
* [FEATURE] Add `kube_node_status_capacity_nvidia_gpu_cards` and `kube_node_status_allocatable_nvidia_gpu_cards` metrics.
* [FEATURE] Add `kube_persistentvolumeclaim_info`, `kube_persistentvolumeclaim_status_phase` and `kube_persistentvolumeclaim_resource_requests_storage_bytes` metrics.
* [FEATURE] Add `kube_cronjob_created` metric.
* [FEATURE] Add `kube_namespace_status_phase`, `kube_namespace_labels` and `kube_namespace_created` metrics.
* [FEATURE] Add `*_created` metrics for all available collectors and resources.
* [FEATURE] Add ability to specify glog flags.
* [FEATURE] Add ability to limit kube-state-metrics objects to single namespace.
* [ENHANCEMENT] Bump client-go to 5.0 release branch.
* [ENHANCEMENT] Add pprof endpoints for profiling.
* [ENHANCEMENT] Log resources and API versions used when collecting metrics from objects.
* [ENHANCEMENT] Log number of resources used to generate metrics off of.
* [ENHANCEMENT] Improve a usage message for collectors flag.
* [BUGFIX] Fix Job start time nil panic.

## v1.0.1 / 2017-08-24

* [BUGFIX] Fix nil pointer panic when pods have an owner without controllers.

## v1.0.0 / 2017-08-09

After a testing period of one week, there were no additional bugs found or features introduced.

## v1.0.0-rc.1 / 2017-08-02

* [CHANGE] Remove `kube_node_status_ready`, `kube_node_status_out_of_disk`, `kube_node_status_memory_pressure`, `kube_node_status_disk_pressure`, and `kube_node_status_network_unavailable` metrics in favor of one generic `kube_node_status_condition` metric.
* [CHANGE] Flatten created by label on `kube_pod_info` metric.
* [FEATURE] Add `kube_pod_start_time` metric.
* [FEATURE] Add PersistentVolumeClaim metrics.
* [FEATURE] Add StatefulSet metrics.
* [FEATURE] Add Job and CronJob metrics.
* [FEATURE] Add label metrics for deployments.
* [FEATURE] Add `kube_pod_owner` metrics.
* [ENHANCEMENT] Add `provider_id` label to `kube_node_info` metric.
* [BUGFIX] Fix various nil pointer panics.

## v0.5.0 / 2017-05-03

* [FEATURE] Add label metrics for Pods, Nodes and Services.
* [FEATURE] Expose number of ready Pods for DaemonSets.
* [FEATURE] Add LimitRange metrics.
* [FEATURE] Add ReplicationController metrics.
* [ENHANCEMENT] Add NodeMemoryPressure, NodeDiskPressure, NodeNetworkUnavailable condition metrics.
* [ENHANCEMENT] Add `created_by` label to `kube_pod_info` metric.

## v0.4.1 / 2017-02-10

* [BUGFIX] fix panic if max unavailable if rolling update is unset

## v0.4.0 / 2017-02-07

* [FEATURE] Add replicaset metrics
* [FEATURE] Add resourcequota metrics
* [FEATURE] Add daemonset metrics
* [FEATURE] Add resource limit and request metrics for pod containers
* [FEATURE] Add node name label to `kube_pod_info` metric
* [FEATURE] Add rolling update metrics for deployments
* [ENHANCEMENT] Allow disabling collectors
* [ENHANCEMENT] Improve in cluster vs non in cluster configuration

## v0.3.0 / 2016-10-18

* [FEATURE] Add pod metrics: `kube_pod_status_scheduled`, `kube_pod_container_requested_cpu_cores` and `kube_pod_container_requested_memory_bytes`
* [FEATURE] Add deployment metric `kube_deployment_metadata_generation`
* [FEATURE] Add node metric `kube_node_spec_unschedulable`
* [CHANGE] Rename `kube_node_status_allocateable_*` to `kube_node_status_allocatable_*`

## v0.2.0 / 2016-09-14

* [CHANGE] Prefix all metrics with `kube_`
* [CHANGE] Make metric collection synchronous
* [FEATURE] Add a number of node/pod/deployment metrics<|MERGE_RESOLUTION|>--- conflicted
+++ resolved
@@ -1,12 +1,3 @@
-<<<<<<< HEAD
-## v1.9.8 / 2021-02-19
-
-* [BUGFIX] Metric encoding is broken when using --enable-gzip-encoding flag #1372
-* [CHANGE] Update to golang-1.15 #1261
-* [ENHANCEMENT] Makefile: Set tag via cloudbuild #1264
-* [CHANGE] Migrate to Github Actions from TravisCI for CI checks #1199 
-* [FEATURE] Support for multi-arch docker images of kube-state-metrics #1197
-=======
 ## v2.4.2 / 2022-02-10
 * [BUGFIX]  Publish images with with the correct tag 
 
@@ -196,7 +187,13 @@
 * [BUGFIX] Fix various CI issues (kube_volumeattachment_info nodeName -> node label rename) #1117 
 * [BUGFIX] Fix maxUnavailable to round down instead up #1076 
 
->>>>>>> 3e12ba04
+## v1.9.8 / 2021-02-19
+
+* [BUGFIX] Metric encoding is broken when using --enable-gzip-encoding flag #1372
+* [CHANGE] Update to golang-1.15 #1261
+* [ENHANCEMENT] Makefile: Set tag via cloudbuild #1264
+* [CHANGE] Migrate to Github Actions from TravisCI for CI checks #1199 
+* [FEATURE] Support for multi-arch docker images of kube-state-metrics #1197
 
 ## v1.9.7 / 2020-05-24
 
