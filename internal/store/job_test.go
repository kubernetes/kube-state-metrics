/*
Copyright 2016 The Kubernetes Authors All rights reserved.

Licensed under the Apache License, Version 2.0 (the "License");
you may not use this file except in compliance with the License.
You may obtain a copy of the License at

    http://www.apache.org/licenses/LICENSE-2.0

Unless required by applicable law or agreed to in writing, software
distributed under the License is distributed on an "AS IS" BASIS,
WITHOUT WARRANTIES OR CONDITIONS OF ANY KIND, either express or implied.
See the License for the specific language governing permissions and
limitations under the License.
*/

package store

import (
	"testing"
	"time"

	v1batch "k8s.io/api/batch/v1"
	v1 "k8s.io/api/core/v1"
	metav1 "k8s.io/apimachinery/pkg/apis/meta/v1"

	generator "k8s.io/kube-state-metrics/pkg/metric_generator"
)

var (
	Parallelism1             int32 = 1
	Completions1             int32 = 1
	ActiveDeadlineSeconds900 int64 = 900

	RunningJob1StartTime, _    = time.Parse(time.RFC3339, "2017-05-26T12:00:07Z")
	SuccessfulJob1StartTime, _ = time.Parse(time.RFC3339, "2017-05-26T12:00:07Z")
	FailedJob1StartTime, _     = time.Parse(time.RFC3339, "2017-05-26T14:00:07Z")
	SuccessfulJob2StartTime, _ = time.Parse(time.RFC3339, "2017-05-26T12:10:07Z")

	SuccessfulJob1CompletionTime, _ = time.Parse(time.RFC3339, "2017-05-26T13:00:07Z")
	FailedJob1CompletionTime, _     = time.Parse(time.RFC3339, "2017-05-26T15:00:07Z")
	SuccessfulJob2CompletionTime, _ = time.Parse(time.RFC3339, "2017-05-26T13:10:07Z")
)

func TestJobStore(t *testing.T) {
	var trueValue = true

	// Fixed metadata on type and help text. We prepend this to every expected
	// output so we only have to modify a single place when doing adjustments.
	const metadata = `
		# HELP kube_job_created Unix creation timestamp
		# TYPE kube_job_created gauge
		# HELP kube_job_owner Information about the Job's owner.
		# TYPE kube_job_owner gauge
		# HELP kube_job_complete The job has completed its execution.
		# TYPE kube_job_complete gauge
		# HELP kube_job_failed The job has failed its execution.
		# TYPE kube_job_failed gauge
		# HELP kube_job_info Information about job.
		# TYPE kube_job_info gauge
		# HELP kube_job_labels Kubernetes labels converted to Prometheus labels.
		# TYPE kube_job_labels gauge
		# HELP kube_job_spec_active_deadline_seconds The duration in seconds relative to the startTime that the job may be active before the system tries to terminate it.
		# TYPE kube_job_spec_active_deadline_seconds gauge
		# HELP kube_job_spec_completions The desired number of successfully finished pods the job should be run with.
		# TYPE kube_job_spec_completions gauge
		# HELP kube_job_spec_parallelism The maximum desired number of pods the job should run at any given time.
		# TYPE kube_job_spec_parallelism gauge
		# HELP kube_job_status_active The number of actively running pods.
		# TYPE kube_job_status_active gauge
		# HELP kube_job_status_completion_time CompletionTime represents time when the job was completed.
		# TYPE kube_job_status_completion_time gauge
		# HELP kube_job_status_failed The number of pods which reached Phase Failed.
		# TYPE kube_job_status_failed gauge
		# HELP kube_job_status_start_time StartTime represents time when the job was acknowledged by the Job Manager.
		# TYPE kube_job_status_start_time gauge
		# HELP kube_job_status_succeeded The number of pods which reached Phase Succeeded.
		# TYPE kube_job_status_succeeded gauge
		# HELP kube_job_status_failed_reason The reason why the job failed its execution.
		# TYPE kube_job_status_failed_reason gauge`

	cases := []generateMetricsTestCase{
		{
			Obj: &v1batch.Job{
				ObjectMeta: metav1.ObjectMeta{
					Name:              "RunningJob1",
					CreationTimestamp: metav1.Time{Time: time.Unix(1500000000, 0)},
					Namespace:         "ns1",
					Generation:        1,
					Labels: map[string]string{
						"app": "example-running-1",
					},
					OwnerReferences: []metav1.OwnerReference{
						{
							Kind:       "CronJob",
							Name:       "cronjob-name",
							Controller: &trueValue,
						},
					},
				},
				Status: v1batch.JobStatus{
<<<<<<< HEAD
					Conditions: []v1batch.JobCondition{
						{Type: v1batch.JobFailed, Status: v1.ConditionTrue, Reason: "Evicted"},
						{Type: v1batch.JobFailed, Status: v1.ConditionFalse},
=======
					Conditions:    []v1batch.JobCondition{
						{
							Type:               v1batch.JobFailed,
							Status:             v1.ConditionTrue,
							Reason:             "Evicted",
						},
						{
							Type:               v1batch.JobFailed,
							Status:             v1.ConditionFalse,
						},
>>>>>>> 31501857
					},
					Active:         1,
					Failed:         0,
					Succeeded:      0,
					CompletionTime: nil,
					StartTime:      &metav1.Time{Time: RunningJob1StartTime},
				},
				Spec: v1batch.JobSpec{
					ActiveDeadlineSeconds: &ActiveDeadlineSeconds900,
					Parallelism:           &Parallelism1,
					Completions:           &Completions1,
				},
			},
			Want: metadata + `
				kube_job_owner{job_name="RunningJob1",namespace="ns1",owner_is_controller="true",owner_kind="CronJob",owner_name="cronjob-name"} 1
				kube_job_created{job_name="RunningJob1",namespace="ns1"} 1.5e+09
				kube_job_info{job_name="RunningJob1",namespace="ns1"} 1
				kube_job_labels{job_name="RunningJob1",label_app="example-running-1",namespace="ns1"} 1
				kube_job_spec_active_deadline_seconds{job_name="RunningJob1",namespace="ns1"} 900
				kube_job_spec_completions{job_name="RunningJob1",namespace="ns1"} 1
				kube_job_spec_parallelism{job_name="RunningJob1",namespace="ns1"} 1
				kube_job_status_active{job_name="RunningJob1",namespace="ns1"} 1
				kube_job_status_failed{job_name="RunningJob1",namespace="ns1"} 0
				kube_job_status_start_time{job_name="RunningJob1",namespace="ns1"} 1.495800007e+09
				kube_job_status_succeeded{job_name="RunningJob1",namespace="ns1"} 0
				kube_job_status_failed_reason{condition="Failed",job_name="RunningJob1",namespace="ns1",reason="",status="false"} 1
				kube_job_status_failed_reason{condition="Failed",job_name="RunningJob1",namespace="ns1",reason="",status="true"} 0
				kube_job_status_failed_reason{condition="Failed",job_name="RunningJob1",namespace="ns1",reason="",status="unknown"} 0
				kube_job_status_failed_reason{condition="Failed",job_name="RunningJob1",namespace="ns1",reason="Evicted",status="false"} 0
				kube_job_status_failed_reason{condition="Failed",job_name="RunningJob1",namespace="ns1",reason="Evicted",status="true"} 1
				kube_job_status_failed_reason{condition="Failed",job_name="RunningJob1",namespace="ns1",reason="Evicted",status="unknown"} 0
				kube_job_failed{condition="false",job_name="RunningJob1",namespace="ns1"} 0
				kube_job_failed{condition="false",job_name="RunningJob1",namespace="ns1"} 1
				kube_job_failed{condition="true",job_name="RunningJob1",namespace="ns1"} 0
				kube_job_failed{condition="true",job_name="RunningJob1",namespace="ns1"} 1
				kube_job_failed{condition="unknown",job_name="RunningJob1",namespace="ns1"} 0
				kube_job_failed{condition="unknown",job_name="RunningJob1",namespace="ns1"} 0
`,
		},
		{
			Obj: &v1batch.Job{
				ObjectMeta: metav1.ObjectMeta{
					Name:       "SuccessfulJob1",
					Namespace:  "ns1",
					Generation: 1,
					Labels: map[string]string{
						"app": "example-successful-1",
					},
				},
				Status: v1batch.JobStatus{
					Active:         0,
					Failed:         0,
					Succeeded:      1,
					CompletionTime: &metav1.Time{Time: SuccessfulJob1CompletionTime},
					StartTime:      &metav1.Time{Time: SuccessfulJob1StartTime},
					Conditions: []v1batch.JobCondition{
						{Type: v1batch.JobComplete, Status: v1.ConditionTrue},
					},
				},
				Spec: v1batch.JobSpec{
					ActiveDeadlineSeconds: &ActiveDeadlineSeconds900,
					Parallelism:           &Parallelism1,
					Completions:           &Completions1,
				},
			},
			Want: metadata + `
				kube_job_owner{job_name="SuccessfulJob1",namespace="ns1",owner_is_controller="<none>",owner_kind="<none>",owner_name="<none>"} 1
				kube_job_complete{condition="false",job_name="SuccessfulJob1",namespace="ns1"} 0
				kube_job_complete{condition="true",job_name="SuccessfulJob1",namespace="ns1"} 1
				kube_job_complete{condition="unknown",job_name="SuccessfulJob1",namespace="ns1"} 0
				kube_job_info{job_name="SuccessfulJob1",namespace="ns1"} 1
				kube_job_labels{job_name="SuccessfulJob1",label_app="example-successful-1",namespace="ns1"} 1
				kube_job_spec_active_deadline_seconds{job_name="SuccessfulJob1",namespace="ns1"} 900
				kube_job_spec_completions{job_name="SuccessfulJob1",namespace="ns1"} 1
				kube_job_spec_parallelism{job_name="SuccessfulJob1",namespace="ns1"} 1
				kube_job_status_active{job_name="SuccessfulJob1",namespace="ns1"} 0
				kube_job_status_completion_time{job_name="SuccessfulJob1",namespace="ns1"} 1.495803607e+09
				kube_job_status_failed{job_name="SuccessfulJob1",namespace="ns1"} 0
				kube_job_status_start_time{job_name="SuccessfulJob1",namespace="ns1"} 1.495800007e+09
				kube_job_status_succeeded{job_name="SuccessfulJob1",namespace="ns1"} 1
`,
		},
		{
			Obj: &v1batch.Job{
				ObjectMeta: metav1.ObjectMeta{
					Name:       "FailedJob1",
					Namespace:  "ns1",
					Generation: 1,
					Labels: map[string]string{
						"app": "example-failed-1",
					},
				},
				Status: v1batch.JobStatus{
					Active:         0,
					Failed:         1,
					Succeeded:      0,
					CompletionTime: &metav1.Time{Time: FailedJob1CompletionTime},
					StartTime:      &metav1.Time{Time: FailedJob1StartTime},
					Conditions: []v1batch.JobCondition{
						{Type: v1batch.JobFailed, Status: v1.ConditionTrue},
						{Type: v1batch.JobFailed, Status: v1.ConditionTrue, Reason: "BackoffLimitExceeded"},
						{Type: v1batch.JobFailed, Status: v1.ConditionTrue, Reason: "DeadLineExceeded"},
					},
				},
				Spec: v1batch.JobSpec{
					ActiveDeadlineSeconds: &ActiveDeadlineSeconds900,
					Parallelism:           &Parallelism1,
					Completions:           &Completions1,
				},
			},
			Want: metadata + `
				kube_job_owner{job_name="FailedJob1",namespace="ns1",owner_is_controller="<none>",owner_kind="<none>",owner_name="<none>"} 1
		        kube_job_failed{condition="false",job_name="FailedJob1",namespace="ns1"} 0
		        kube_job_failed{condition="false",job_name="FailedJob1",namespace="ns1"} 0
		        kube_job_failed{condition="false",job_name="FailedJob1",namespace="ns1"} 0
		        kube_job_failed{condition="true",job_name="FailedJob1",namespace="ns1"} 1
		        kube_job_failed{condition="true",job_name="FailedJob1",namespace="ns1"} 1
		        kube_job_failed{condition="true",job_name="FailedJob1",namespace="ns1"} 1
		        kube_job_failed{condition="unknown",job_name="FailedJob1",namespace="ns1"} 0
		        kube_job_failed{condition="unknown",job_name="FailedJob1",namespace="ns1"} 0
		        kube_job_failed{condition="unknown",job_name="FailedJob1",namespace="ns1"} 0
				kube_job_info{job_name="FailedJob1",namespace="ns1"} 1
				kube_job_labels{job_name="FailedJob1",label_app="example-failed-1",namespace="ns1"} 1
				kube_job_spec_active_deadline_seconds{job_name="FailedJob1",namespace="ns1"} 900
				kube_job_spec_completions{job_name="FailedJob1",namespace="ns1"} 1
				kube_job_spec_parallelism{job_name="FailedJob1",namespace="ns1"} 1
				kube_job_status_active{job_name="FailedJob1",namespace="ns1"} 0
				kube_job_status_completion_time{job_name="FailedJob1",namespace="ns1"} 1.495810807e+09
				kube_job_status_failed{job_name="FailedJob1",namespace="ns1"} 1
				kube_job_status_start_time{job_name="FailedJob1",namespace="ns1"} 1.495807207e+09
				kube_job_status_succeeded{job_name="FailedJob1",namespace="ns1"} 0
				kube_job_status_failed_reason{condition="Failed",job_name="FailedJob1",namespace="ns1",reason="",status="false"} 0
				kube_job_status_failed_reason{condition="Failed",job_name="FailedJob1",namespace="ns1",reason="",status="true"} 1
				kube_job_status_failed_reason{condition="Failed",job_name="FailedJob1",namespace="ns1",reason="",status="unknown"} 0
				kube_job_status_failed_reason{condition="Failed",job_name="FailedJob1",namespace="ns1",reason="BackoffLimitExceeded",status="false"} 0
		        kube_job_status_failed_reason{condition="Failed",job_name="FailedJob1",namespace="ns1",reason="BackoffLimitExceeded",status="true"} 1
		        kube_job_status_failed_reason{condition="Failed",job_name="FailedJob1",namespace="ns1",reason="BackoffLimitExceeded",status="unknown"} 0
		        kube_job_status_failed_reason{condition="Failed",job_name="FailedJob1",namespace="ns1",reason="DeadLineExceeded",status="false"} 0
		        kube_job_status_failed_reason{condition="Failed",job_name="FailedJob1",namespace="ns1",reason="DeadLineExceeded",status="true"} 1
		        kube_job_status_failed_reason{condition="Failed",job_name="FailedJob1",namespace="ns1",reason="DeadLineExceeded",status="unknown"} 0
`,
		},
		{
			Obj: &v1batch.Job{
				ObjectMeta: metav1.ObjectMeta{
					Name:       "SuccessfulJob2NoActiveDeadlineSeconds",
					Namespace:  "ns1",
					Generation: 1,
					Labels: map[string]string{
						"app": "example-successful-2",
					},
				},
				Status: v1batch.JobStatus{
					Active:         0,
					Failed:         0,
					Succeeded:      1,
					CompletionTime: &metav1.Time{Time: SuccessfulJob2CompletionTime},
					StartTime:      &metav1.Time{Time: SuccessfulJob2StartTime},
					Conditions: []v1batch.JobCondition{
						{Type: v1batch.JobComplete, Status: v1.ConditionTrue},
					},
				},
				Spec: v1batch.JobSpec{
					ActiveDeadlineSeconds: nil,
					Parallelism:           &Parallelism1,
					Completions:           &Completions1,
				},
			},
			Want: metadata + `
				kube_job_owner{job_name="SuccessfulJob2NoActiveDeadlineSeconds",namespace="ns1",owner_is_controller="<none>",owner_kind="<none>",owner_name="<none>"} 1
				kube_job_complete{condition="false",job_name="SuccessfulJob2NoActiveDeadlineSeconds",namespace="ns1"} 0
				kube_job_complete{condition="true",job_name="SuccessfulJob2NoActiveDeadlineSeconds",namespace="ns1"} 1

				kube_job_complete{condition="unknown",job_name="SuccessfulJob2NoActiveDeadlineSeconds",namespace="ns1"} 0
				kube_job_info{job_name="SuccessfulJob2NoActiveDeadlineSeconds",namespace="ns1"} 1
				kube_job_labels{job_name="SuccessfulJob2NoActiveDeadlineSeconds",label_app="example-successful-2",namespace="ns1"} 1
				kube_job_spec_completions{job_name="SuccessfulJob2NoActiveDeadlineSeconds",namespace="ns1"} 1
				kube_job_spec_parallelism{job_name="SuccessfulJob2NoActiveDeadlineSeconds",namespace="ns1"} 1
				kube_job_status_active{job_name="SuccessfulJob2NoActiveDeadlineSeconds",namespace="ns1"} 0
				kube_job_status_completion_time{job_name="SuccessfulJob2NoActiveDeadlineSeconds",namespace="ns1"} 1.495804207e+09
				kube_job_status_failed{job_name="SuccessfulJob2NoActiveDeadlineSeconds",namespace="ns1"} 0
				kube_job_status_start_time{job_name="SuccessfulJob2NoActiveDeadlineSeconds",namespace="ns1"} 1.495800607e+09
				kube_job_status_succeeded{job_name="SuccessfulJob2NoActiveDeadlineSeconds",namespace="ns1"} 1
`,
		},
	}
	for i, c := range cases {
		c.Func = generator.ComposeMetricGenFuncs(jobMetricFamilies)
		c.Headers = generator.ExtractMetricFamilyHeaders(jobMetricFamilies)
		if err := c.run(); err != nil {
			t.Errorf("unexpected collecting result in %vth run:\n%s", i, err)
		}
	}
}<|MERGE_RESOLUTION|>--- conflicted
+++ resolved
@@ -99,22 +99,9 @@
 					},
 				},
 				Status: v1batch.JobStatus{
-<<<<<<< HEAD
 					Conditions: []v1batch.JobCondition{
 						{Type: v1batch.JobFailed, Status: v1.ConditionTrue, Reason: "Evicted"},
 						{Type: v1batch.JobFailed, Status: v1.ConditionFalse},
-=======
-					Conditions:    []v1batch.JobCondition{
-						{
-							Type:               v1batch.JobFailed,
-							Status:             v1.ConditionTrue,
-							Reason:             "Evicted",
-						},
-						{
-							Type:               v1batch.JobFailed,
-							Status:             v1.ConditionFalse,
-						},
->>>>>>> 31501857
 					},
 					Active:         1,
 					Failed:         0,
