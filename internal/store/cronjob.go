/*
Copyright 2016 The Kubernetes Authors All rights reserved.

Licensed under the Apache License, Version 2.0 (the "License");
you may not use this file except in compliance with the License.
You may obtain a copy of the License at

	http://www.apache.org/licenses/LICENSE-2.0

Unless required by applicable law or agreed to in writing, software
distributed under the License is distributed on an "AS IS" BASIS,
WITHOUT WARRANTIES OR CONDITIONS OF ANY KIND, either express or implied.
See the License for the specific language governing permissions and
limitations under the License.
*/

package store

import (
	"context"
	"time"

	"github.com/pkg/errors"
	"github.com/robfig/cron/v3"
	batchv1beta1 "k8s.io/api/batch/v1beta1"
	metav1 "k8s.io/apimachinery/pkg/apis/meta/v1"
	"k8s.io/apimachinery/pkg/runtime"
	"k8s.io/apimachinery/pkg/watch"
	clientset "k8s.io/client-go/kubernetes"
	"k8s.io/client-go/tools/cache"

<<<<<<< HEAD
	"k8s.io/kube-state-metrics/pkg/metric"
	generator "k8s.io/kube-state-metrics/pkg/metric_generator"
=======
	"k8s.io/kube-state-metrics/v2/pkg/metric"
	generator "k8s.io/kube-state-metrics/v2/pkg/metric_generator"
>>>>>>> 6ba0712d
)

var (
	descCronJobLabelsName          = "kube_cronjob_labels"
	descCronJobLabelsHelp          = "Kubernetes labels converted to Prometheus labels."
	descCronJobLabelsDefaultLabels = []string{"namespace", "cronjob"}
)

<<<<<<< HEAD
	cronJobMetricFamilies = []generator.FamilyGenerator{
		{
			Name: descCronJobLabelsName,
			Type: metric.Gauge,
			Help: descCronJobLabelsHelp,
			GenerateFunc: wrapCronJobFunc(func(j *batchv1beta1.CronJob) *metric.Family {
				labelKeys, labelValues := kubeLabelsToPrometheusLabels(j.Labels)
=======
func cronJobMetricFamilies(allowLabelsList []string) []generator.FamilyGenerator {
	return []generator.FamilyGenerator{
		*generator.NewFamilyGenerator(
			descCronJobLabelsName,
			descCronJobLabelsHelp,
			metric.Gauge,
			"",
			wrapCronJobFunc(func(j *batchv1beta1.CronJob) *metric.Family {
				labelKeys, labelValues := createLabelKeysValues(j.Labels, allowLabelsList)
>>>>>>> 6ba0712d
				return &metric.Family{
					Metrics: []*metric.Metric{
						{
							LabelKeys:   labelKeys,
							LabelValues: labelValues,
							Value:       1,
						},
					},
				}
			}),
		),
		*generator.NewFamilyGenerator(
			"kube_cronjob_info",
			"Info about cronjob.",
			metric.Gauge,
			"",
			wrapCronJobFunc(func(j *batchv1beta1.CronJob) *metric.Family {
				return &metric.Family{
					Metrics: []*metric.Metric{
						{
							LabelKeys:   []string{"schedule", "concurrency_policy"},
							LabelValues: []string{j.Spec.Schedule, string(j.Spec.ConcurrencyPolicy)},
							Value:       1,
						},
					},
				}
			}),
		),
		*generator.NewFamilyGenerator(
			"kube_cronjob_created",
			"Unix creation timestamp",
			metric.Gauge,
			"",
			wrapCronJobFunc(func(j *batchv1beta1.CronJob) *metric.Family {
				ms := []*metric.Metric{}
				if !j.CreationTimestamp.IsZero() {
					ms = append(ms, &metric.Metric{
						LabelKeys:   []string{},
						LabelValues: []string{},
						Value:       float64(j.CreationTimestamp.Unix()),
					})
				}

				return &metric.Family{
					Metrics: ms,
				}
			}),
		),
		*generator.NewFamilyGenerator(
			"kube_cronjob_status_active",
			"Active holds pointers to currently running jobs.",
			metric.Gauge,
			"",
			wrapCronJobFunc(func(j *batchv1beta1.CronJob) *metric.Family {
				return &metric.Family{
					Metrics: []*metric.Metric{
						{
							LabelKeys:   []string{},
							LabelValues: []string{},
							Value:       float64(len(j.Status.Active)),
						},
					},
				}
			}),
		),
		*generator.NewFamilyGenerator(
			"kube_cronjob_status_last_schedule_time",
			"LastScheduleTime keeps information of when was the last time the job was successfully scheduled.",
			metric.Gauge,
			"",
			wrapCronJobFunc(func(j *batchv1beta1.CronJob) *metric.Family {
				ms := []*metric.Metric{}

				if j.Status.LastScheduleTime != nil {
					ms = append(ms, &metric.Metric{
						LabelKeys:   []string{},
						LabelValues: []string{},
						Value:       float64(j.Status.LastScheduleTime.Unix()),
					})
				}

				return &metric.Family{
					Metrics: ms,
				}
			}),
		),
		*generator.NewFamilyGenerator(
			"kube_cronjob_spec_suspend",
			"Suspend flag tells the controller to suspend subsequent executions.",
			metric.Gauge,
			"",
			wrapCronJobFunc(func(j *batchv1beta1.CronJob) *metric.Family {
				ms := []*metric.Metric{}

				if j.Spec.Suspend != nil {
					ms = append(ms, &metric.Metric{
						LabelKeys:   []string{},
						LabelValues: []string{},
						Value:       boolFloat64(*j.Spec.Suspend),
					})
				}

				return &metric.Family{
					Metrics: ms,
				}
			}),
		),
		*generator.NewFamilyGenerator(
			"kube_cronjob_spec_starting_deadline_seconds",
			"Deadline in seconds for starting the job if it misses scheduled time for any reason.",
			metric.Gauge,
			"",
			wrapCronJobFunc(func(j *batchv1beta1.CronJob) *metric.Family {
				ms := []*metric.Metric{}

				if j.Spec.StartingDeadlineSeconds != nil {
					ms = append(ms, &metric.Metric{
						LabelKeys:   []string{},
						LabelValues: []string{},
						Value:       float64(*j.Spec.StartingDeadlineSeconds),
					})

				}

				return &metric.Family{
					Metrics: ms,
				}
			}),
		),
		*generator.NewFamilyGenerator(
			"kube_cronjob_next_schedule_time",
			"Next time the cronjob should be scheduled. The time after lastScheduleTime, or after the cron job's creation time if it's never been scheduled. Use this to determine if the job is delayed.",
			metric.Gauge,
			"",
			wrapCronJobFunc(func(j *batchv1beta1.CronJob) *metric.Family {
				ms := []*metric.Metric{}

				// If the cron job is suspended, don't track the next scheduled time
				nextScheduledTime, err := getNextScheduledTime(j.Spec.Schedule, j.Status.LastScheduleTime, j.CreationTimestamp)
				if err != nil {
					panic(err)
				} else if !*j.Spec.Suspend {
					ms = append(ms, &metric.Metric{
						LabelKeys:   []string{},
						LabelValues: []string{},
						Value:       float64(nextScheduledTime.Unix()),
					})
				}

				return &metric.Family{
					Metrics: ms,
				}
			}),
		),
	}
}

func wrapCronJobFunc(f func(*batchv1beta1.CronJob) *metric.Family) func(interface{}) *metric.Family {
	return func(obj interface{}) *metric.Family {
		cronJob := obj.(*batchv1beta1.CronJob)

		metricFamily := f(cronJob)

		for _, m := range metricFamily.Metrics {
			m.LabelKeys = append(descCronJobLabelsDefaultLabels, m.LabelKeys...)
			m.LabelValues = append([]string{cronJob.Namespace, cronJob.Name}, m.LabelValues...)
		}

		return metricFamily
	}
}

func createCronJobListWatch(kubeClient clientset.Interface, ns string) cache.ListerWatcher {
	return &cache.ListWatch{
		ListFunc: func(opts metav1.ListOptions) (runtime.Object, error) {
			return kubeClient.BatchV1beta1().CronJobs(ns).List(context.TODO(), opts)
		},
		WatchFunc: func(opts metav1.ListOptions) (watch.Interface, error) {
			return kubeClient.BatchV1beta1().CronJobs(ns).Watch(context.TODO(), opts)
		},
	}
}

func getNextScheduledTime(schedule string, lastScheduleTime *metav1.Time, createdTime metav1.Time) (time.Time, error) {
	sched, err := cron.ParseStandard(schedule)
	if err != nil {
		return time.Time{}, errors.Wrapf(err, "Failed to parse cron job schedule '%s'", schedule)
	}
	if !lastScheduleTime.IsZero() {
		return sched.Next(lastScheduleTime.Time), nil
	}
	if !createdTime.IsZero() {
		return sched.Next(createdTime.Time), nil
	}
	return time.Time{}, errors.New("createdTime and lastScheduleTime are both zero")
}<|MERGE_RESOLUTION|>--- conflicted
+++ resolved
@@ -29,13 +29,8 @@
 	clientset "k8s.io/client-go/kubernetes"
 	"k8s.io/client-go/tools/cache"
 
-<<<<<<< HEAD
-	"k8s.io/kube-state-metrics/pkg/metric"
-	generator "k8s.io/kube-state-metrics/pkg/metric_generator"
-=======
 	"k8s.io/kube-state-metrics/v2/pkg/metric"
 	generator "k8s.io/kube-state-metrics/v2/pkg/metric_generator"
->>>>>>> 6ba0712d
 )
 
 var (
@@ -44,15 +39,6 @@
 	descCronJobLabelsDefaultLabels = []string{"namespace", "cronjob"}
 )
 
-<<<<<<< HEAD
-	cronJobMetricFamilies = []generator.FamilyGenerator{
-		{
-			Name: descCronJobLabelsName,
-			Type: metric.Gauge,
-			Help: descCronJobLabelsHelp,
-			GenerateFunc: wrapCronJobFunc(func(j *batchv1beta1.CronJob) *metric.Family {
-				labelKeys, labelValues := kubeLabelsToPrometheusLabels(j.Labels)
-=======
 func cronJobMetricFamilies(allowLabelsList []string) []generator.FamilyGenerator {
 	return []generator.FamilyGenerator{
 		*generator.NewFamilyGenerator(
@@ -62,7 +48,6 @@
 			"",
 			wrapCronJobFunc(func(j *batchv1beta1.CronJob) *metric.Family {
 				labelKeys, labelValues := createLabelKeysValues(j.Labels, allowLabelsList)
->>>>>>> 6ba0712d
 				return &metric.Family{
 					Metrics: []*metric.Metric{
 						{
