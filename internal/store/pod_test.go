/*
Copyright 2016 The Kubernetes Authors All rights reserved.

Licensed under the Apache License, Version 2.0 (the "License");
you may not use this file except in compliance with the License.
You may obtain a copy of the License at

    http://www.apache.org/licenses/LICENSE-2.0

Unless required by applicable law or agreed to in writing, software
distributed under the License is distributed on an "AS IS" BASIS,
WITHOUT WARRANTIES OR CONDITIONS OF ANY KIND, either express or implied.
See the License for the specific language governing permissions and
limitations under the License.
*/

package store

import (
	"testing"
	"time"

	v1 "k8s.io/api/core/v1"
	"k8s.io/apimachinery/pkg/api/resource"
	metav1 "k8s.io/apimachinery/pkg/apis/meta/v1"

	generator "k8s.io/kube-state-metrics/v2/pkg/metric_generator"
	"k8s.io/kube-state-metrics/v2/pkg/options"
)

func TestPodStore(t *testing.T) {
	var test = true
	runtimeclass := "foo"
	startTime := 1501569018
	metav1StartTime := metav1.Unix(int64(startTime), 0)
	restartPolicyAlways := v1.ContainerRestartPolicyAlways

	cases := []generateMetricsTestCase{
		{
			Obj: &v1.Pod{
				ObjectMeta: metav1.ObjectMeta{
					Name:      "pod1",
					Namespace: "ns1",
					UID:       "uid1",
				},
				Spec: v1.PodSpec{
					Containers: []v1.Container{
						{
							Name:  "container1",
							Image: "k8s.gcr.io/hyperkube1_spec",
						},
					},
				},
				Status: v1.PodStatus{
					ContainerStatuses: []v1.ContainerStatus{
						{
							Name:        "container1",
							Image:       "k8s.gcr.io/hyperkube1",
							ImageID:     "docker://sha256:aaa",
							ContainerID: "docker://ab123",
						},
					},
				},
			},
			Want: `
			# HELP kube_pod_container_info [STABLE] Information about a container in a pod.
			# TYPE kube_pod_container_info gauge
			kube_pod_container_info{container="container1",container_id="docker://ab123",image="k8s.gcr.io/hyperkube1",image_spec="k8s.gcr.io/hyperkube1_spec",image_id="docker://sha256:aaa",namespace="ns1",pod="pod1",uid="uid1"} 1`,
			MetricNames: []string{"kube_pod_container_info"},
		},
		{
			Obj: &v1.Pod{
				ObjectMeta: metav1.ObjectMeta{
					Name:      "pod2",
					Namespace: "ns2",
					UID:       "uid2",
				},
				Spec: v1.PodSpec{
					Containers: []v1.Container{
						{
							Name:  "container2",
							Image: "k8s.gcr.io/hyperkube2_spec",
						},
						{
							Name:  "container3",
							Image: "k8s.gcr.io/hyperkube3_spec",
						},
					},
					InitContainers: []v1.Container{
						{
							Name:          "initContainer",
							Image:         "k8s.gcr.io/initfoo_spec",
							RestartPolicy: &restartPolicyAlways,
						},
					},
				},
				Status: v1.PodStatus{
					ContainerStatuses: []v1.ContainerStatus{
						{
							Name:        "container2",
							Image:       "k8s.gcr.io/hyperkube2",
							ImageID:     "docker://sha256:bbb",
							ContainerID: "docker://cd456",
						},
						{
							Name:        "container3",
							Image:       "k8s.gcr.io/hyperkube3",
							ImageID:     "docker://sha256:ccc",
							ContainerID: "docker://ef789",
						},
					},
					InitContainerStatuses: []v1.ContainerStatus{
						{
							Name:        "initContainer",
							Image:       "k8s.gcr.io/initfoo",
							ImageID:     "docker://sha256:wxyz",
							ContainerID: "docker://ef123",
						},
					},
				},
			},
			Want: `
				# HELP kube_pod_container_info [STABLE] Information about a container in a pod.
				# HELP kube_pod_init_container_info [STABLE] Information about an init container in a pod.
				# TYPE kube_pod_container_info gauge
				# TYPE kube_pod_init_container_info gauge
				kube_pod_container_info{container="container2",container_id="docker://cd456",image_spec="k8s.gcr.io/hyperkube2_spec",image="k8s.gcr.io/hyperkube2",image_id="docker://sha256:bbb",namespace="ns2",pod="pod2",uid="uid2"} 1
				kube_pod_container_info{container="container3",container_id="docker://ef789",image_spec="k8s.gcr.io/hyperkube3_spec",image="k8s.gcr.io/hyperkube3",image_id="docker://sha256:ccc",namespace="ns2",pod="pod2",uid="uid2"} 1
				kube_pod_init_container_info{container="initContainer",container_id="docker://ef123",image_spec="k8s.gcr.io/initfoo_spec",image="k8s.gcr.io/initfoo",image_id="docker://sha256:wxyz",namespace="ns2",pod="pod2",uid="uid2",restart_policy="Always"} 1`,
			MetricNames: []string{"kube_pod_container_info", "kube_pod_init_container_info"},
		},
		{
			Obj: &v1.Pod{
				ObjectMeta: metav1.ObjectMeta{
					Name:      "pod1",
					Namespace: "ns1",
					UID:       "uid1",
				},
				Spec: v1.PodSpec{
					Containers: []v1.Container{
						{
							Name:  "container1",
							Image: "k8s.gcr.io/hyperkube1_spec",
						},
					},
				},
				Status: v1.PodStatus{
					ContainerStatuses: []v1.ContainerStatus{
						{
							Name:  "container1",
							Ready: true,
						},
					},
				},
			},
			Want: `
				# HELP kube_pod_container_status_ready [STABLE] Describes whether the containers readiness check succeeded.
				# TYPE kube_pod_container_status_ready gauge
				kube_pod_container_status_ready{container="container1",namespace="ns1",pod="pod1",uid="uid1"} 1`,
			MetricNames: []string{"kube_pod_container_status_ready"},
		},
		{
			Obj: &v1.Pod{
				ObjectMeta: metav1.ObjectMeta{
					Name:      "pod2",
					Namespace: "ns2",
					UID:       "uid2",
				},
				Spec: v1.PodSpec{
					Containers: []v1.Container{
						{
							Name:  "container2",
							Image: "k8s.gcr.io/hyperkube2_spec",
						},
						{
							Name:  "container3",
							Image: "k8s.gcr.io/hyperkube3_spec",
						},
					},
				},
				Status: v1.PodStatus{
					ContainerStatuses: []v1.ContainerStatus{
						{
							Name:  "container2",
							Ready: true,
						},
						{
							Name:  "container3",
							Ready: false,
						},
					},
				},
			},
			Want: `
				# HELP kube_pod_container_status_ready [STABLE] Describes whether the containers readiness check succeeded.
				# TYPE kube_pod_container_status_ready gauge
				kube_pod_container_status_ready{container="container2",namespace="ns2",pod="pod2",uid="uid2"} 1
				kube_pod_container_status_ready{container="container3",namespace="ns2",pod="pod2",uid="uid2"} 0
				`,
			MetricNames: []string{"kube_pod_container_status_ready"},
		},
		{
			Obj: &v1.Pod{
				ObjectMeta: metav1.ObjectMeta{
					Name:      "pod3",
					Namespace: "ns3",
					UID:       "uid3",
				},
				Spec: v1.PodSpec{
					Containers: []v1.Container{
						{
							Name:  "container2",
							Image: "k8s.gcr.io/hyperkube2_spec",
						},
						{
							Name:  "container3",
							Image: "k8s.gcr.io/hyperkube3_spec",
						},
					},
					InitContainers: []v1.Container{
						{
							Name:  "initcontainer1",
							Image: "k8s.gcr.io/initfoo_spec",
						},
						{
							Name:  "initcontainer2",
							Image: "k8s.gcr.io/initfoo_spec",
						},
					},
				},
				Status: v1.PodStatus{
					ContainerStatuses: []v1.ContainerStatus{
						{
							Name:  "container2",
							Ready: true,
						},
						{
							Name:  "container3",
							Ready: false,
						},
					},
					InitContainerStatuses: []v1.ContainerStatus{
						{
							Name:  "initcontainer1",
							Ready: true,
						},
						{
							Name:  "initcontainer2",
							Ready: false,
						},
					},
				},
			},
			Want: `
				# HELP kube_pod_init_container_status_ready [STABLE] Describes whether the init containers readiness check succeeded.
				# TYPE kube_pod_init_container_status_ready gauge
				kube_pod_init_container_status_ready{container="initcontainer1",namespace="ns3",pod="pod3",uid="uid3"} 1
				kube_pod_init_container_status_ready{container="initcontainer2",namespace="ns3",pod="pod3",uid="uid3"} 0
				`,
			MetricNames: []string{"kube_pod_init_container_status_ready"},
		},
		{
			Obj: &v1.Pod{
				ObjectMeta: metav1.ObjectMeta{
					Name:      "pod1",
					Namespace: "ns1",
					UID:       "uid1",
				},
				Spec: v1.PodSpec{
					Containers: []v1.Container{
						{
							Name:  "container1",
							Image: "k8s.gcr.io/hyperkube1_spec",
						},
					},
				},
				Status: v1.PodStatus{
					ContainerStatuses: []v1.ContainerStatus{
						{
							Name:         "container1",
							RestartCount: 0,
						},
					},
				},
			},
			Want: `
				# HELP kube_pod_container_status_restarts_total [STABLE] The number of container restarts per container.
				# TYPE kube_pod_container_status_restarts_total counter
				kube_pod_container_status_restarts_total{container="container1",namespace="ns1",pod="pod1",uid="uid1"} 0
				`,
			MetricNames: []string{"kube_pod_container_status_restarts_total"},
		},
		{
			Obj: &v1.Pod{
				ObjectMeta: metav1.ObjectMeta{
					Name:      "pod2",
					Namespace: "ns2",
					UID:       "uid2",
				},
				Spec: v1.PodSpec{
					InitContainers: []v1.Container{
						{
							Name:  "initcontainer1",
							Image: "k8s.gcr.io/initfoo_spec",
						},
					},
				},
				Status: v1.PodStatus{
					InitContainerStatuses: []v1.ContainerStatus{
						{
							Name:         "initcontainer1",
							RestartCount: 1,
						},
					},
				},
			},
			Want: `
				# HELP kube_pod_init_container_status_restarts_total [STABLE] The number of restarts for the init container.
				# TYPE kube_pod_init_container_status_restarts_total counter
				kube_pod_init_container_status_restarts_total{container="initcontainer1",namespace="ns2",pod="pod2",uid="uid2"} 1
				`,
			MetricNames: []string{"kube_pod_init_container_status_restarts_total"},
		},
		{
			Obj: &v1.Pod{
				ObjectMeta: metav1.ObjectMeta{
					Name:      "pod2",
					Namespace: "ns2",
					UID:       "uid2",
				},
				Spec: v1.PodSpec{
					Containers: []v1.Container{
						{
							Name:  "container2",
							Image: "k8s.gcr.io/hyperkube2_spec",
						},
						{
							Name:  "container3",
							Image: "k8s.gcr.io/hyperkube3_spec",
						},
					},
				},
				Status: v1.PodStatus{
					ContainerStatuses: []v1.ContainerStatus{
						{
							Name:         "container2",
							RestartCount: 0,
						},
						{
							Name:         "container3",
							RestartCount: 1,
						},
					},
				},
			},
			Want: `
				# HELP kube_pod_container_status_restarts_total [STABLE] The number of container restarts per container.
				# TYPE kube_pod_container_status_restarts_total counter
				kube_pod_container_status_restarts_total{container="container2",namespace="ns2",pod="pod2",uid="uid2"} 0
				kube_pod_container_status_restarts_total{container="container3",namespace="ns2",pod="pod2",uid="uid2"} 1
				`,
			MetricNames: []string{"kube_pod_container_status_restarts_total"},
		},
		{
			Obj: &v1.Pod{
				ObjectMeta: metav1.ObjectMeta{
					Name:      "pod2",
					Namespace: "ns2",
					UID:       "uid2",
				},
				Spec: v1.PodSpec{
					InitContainers: []v1.Container{
						{
							Name:  "initcontainer2",
							Image: "k8s.gcr.io/initfoo_spec",
						},
						{
							Name:  "initcontainer3",
							Image: "k8s.gcr.io/initfoo_spec",
						},
					},
				},
				Status: v1.PodStatus{
					InitContainerStatuses: []v1.ContainerStatus{
						{
							Name:         "initcontainer2",
							RestartCount: 0,
						},
						{
							Name:         "initcontainer3",
							RestartCount: 1,
						},
					},
				},
			},
			Want: `
				# HELP kube_pod_init_container_status_restarts_total [STABLE] The number of restarts for the init container.
				# TYPE kube_pod_init_container_status_restarts_total counter
				kube_pod_init_container_status_restarts_total{container="initcontainer2",namespace="ns2",pod="pod2",uid="uid2"} 0
				kube_pod_init_container_status_restarts_total{container="initcontainer3",namespace="ns2",pod="pod2",uid="uid2"} 1
				`,
			MetricNames: []string{"kube_pod_init_container_status_restarts_total"},
		},
		{
			Obj: &v1.Pod{
				ObjectMeta: metav1.ObjectMeta{
					Name:      "pod1",
					Namespace: "ns1",
					UID:       "uid1",
				},
				Spec: v1.PodSpec{
					Containers: []v1.Container{
						{
							Name:  "container1",
							Image: "k8s.gcr.io/hyperkube2_spec",
						},
					},
					InitContainers: []v1.Container{
						{
							Name:  "initcontainer1",
							Image: "k8s.gcr.io/initfoo_spec",
						},
					},
				},
				Status: v1.PodStatus{
					ContainerStatuses: []v1.ContainerStatus{
						{
							Name: "container1",
							State: v1.ContainerState{
								Running: &v1.ContainerStateRunning{
									StartedAt: metav1.Time{
										Time: time.Unix(1501777018, 0),
									},
								},
							},
						},
					},
					InitContainerStatuses: []v1.ContainerStatus{
						{
							Name: "initcontainer1",
							State: v1.ContainerState{
								Running: &v1.ContainerStateRunning{},
							},
						},
					},
				},
			},
			Want: `
				# HELP kube_pod_container_status_running [STABLE] Describes whether the container is currently in running state.
				# HELP kube_pod_container_state_started [STABLE] Start time in unix timestamp for a pod container.
				# HELP kube_pod_container_status_terminated [STABLE] Describes whether the container is currently in terminated state.
				# HELP kube_pod_container_status_terminated_reason Describes the reason the container is currently in terminated state.
				# HELP kube_pod_container_status_waiting [STABLE] Describes whether the container is currently in waiting state.
				# HELP kube_pod_container_status_waiting_reason [STABLE] Describes the reason the container is currently in waiting state.
				# HELP kube_pod_init_container_status_running [STABLE] Describes whether the init container is currently in running state.
				# HELP kube_pod_init_container_status_terminated [STABLE] Describes whether the init container is currently in terminated state.
				# HELP kube_pod_init_container_status_terminated_reason Describes the reason the init container is currently in terminated state.
				# HELP kube_pod_init_container_status_waiting [STABLE] Describes whether the init container is currently in waiting state.
				# HELP kube_pod_init_container_status_waiting_reason Describes the reason the init container is currently in waiting state.
				# TYPE kube_pod_container_status_running gauge
				# TYPE kube_pod_container_state_started gauge
				# TYPE kube_pod_container_status_terminated gauge
				# TYPE kube_pod_container_status_terminated_reason gauge
				# TYPE kube_pod_container_status_waiting gauge
				# TYPE kube_pod_container_status_waiting_reason gauge
				# TYPE kube_pod_init_container_status_running gauge
				# TYPE kube_pod_init_container_status_terminated gauge
				# TYPE kube_pod_init_container_status_terminated_reason gauge
				# TYPE kube_pod_init_container_status_waiting gauge
				# TYPE kube_pod_init_container_status_waiting_reason gauge
				kube_pod_container_state_started{container="container1",namespace="ns1",pod="pod1",uid="uid1"} 1.501777018e+09
				kube_pod_container_status_running{container="container1",namespace="ns1",pod="pod1",uid="uid1"} 1
				kube_pod_container_status_terminated{container="container1",namespace="ns1",pod="pod1",uid="uid1"} 0
				kube_pod_container_status_waiting{container="container1",namespace="ns1",pod="pod1",uid="uid1"} 0
				kube_pod_init_container_status_running{container="initcontainer1",namespace="ns1",pod="pod1",uid="uid1"} 1
				kube_pod_init_container_status_terminated{container="initcontainer1",namespace="ns1",pod="pod1",uid="uid1"} 0
				kube_pod_init_container_status_waiting{container="initcontainer1",namespace="ns1",pod="pod1",uid="uid1"} 0
			`,
			MetricNames: []string{
				"kube_pod_container_status_running",
				"kube_pod_container_state_started",
				"kube_pod_container_status_waiting",
				"kube_pod_container_status_terminated",
				"kube_pod_container_status_terminated_reason",
				"kube_pod_init_container_status_running",
				"kube_pod_init_container_status_waiting",
				"kube_pod_init_container_status_waiting_reason",
				"kube_pod_init_container_status_terminated",
				"kube_pod_init_container_status_terminated_reason",
			},
		},
		{
			Obj: &v1.Pod{
				ObjectMeta: metav1.ObjectMeta{
					Name:      "pod1",
					Namespace: "ns1",
					UID:       "uid1",
				},
				Spec: v1.PodSpec{
					Containers: []v1.Container{
						{
							Name:  "container1",
							Image: "k8s.gcr.io/hyperkube1_spec",
						},
					},
				},
				Status: v1.PodStatus{
					ContainerStatuses: []v1.ContainerStatus{
						{
							Name: "container1",
							State: v1.ContainerState{
								Terminated: &v1.ContainerStateTerminated{
									StartedAt: metav1.Time{
										Time: time.Unix(1501777018, 0),
									},
									Reason: "Completed",
								},
							},
						},
					},
				},
			},
			Want: `
				# HELP kube_pod_container_status_running [STABLE] Describes whether the container is currently in running state.
				# HELP kube_pod_container_state_started [STABLE] Start time in unix timestamp for a pod container.
				# HELP kube_pod_container_status_terminated [STABLE] Describes whether the container is currently in terminated state.
				# HELP kube_pod_container_status_terminated_reason Describes the reason the container is currently in terminated state.
				# HELP kube_pod_container_status_waiting [STABLE] Describes whether the container is currently in waiting state.
				# HELP kube_pod_container_status_waiting_reason [STABLE] Describes the reason the container is currently in waiting state.
				# TYPE kube_pod_container_status_running gauge
				# TYPE kube_pod_container_state_started gauge
				# TYPE kube_pod_container_status_terminated gauge
				# TYPE kube_pod_container_status_terminated_reason gauge
				# TYPE kube_pod_container_status_waiting gauge
				# TYPE kube_pod_container_status_waiting_reason gauge
				kube_pod_container_state_started{container="container1",namespace="ns1",pod="pod1",uid="uid1"} 1.501777018e+09
				kube_pod_container_status_running{container="container1",namespace="ns1",pod="pod1",uid="uid1"} 0
				kube_pod_container_status_terminated_reason{container="container1",namespace="ns1",pod="pod1",reason="Completed",uid="uid1"} 1
				kube_pod_container_status_terminated{container="container1",namespace="ns1",pod="pod1",uid="uid1"} 1
				kube_pod_container_status_waiting{container="container1",namespace="ns1",pod="pod1",uid="uid1"} 0
			`,
			MetricNames: []string{
				"kube_pod_container_status_running",
				"kube_pod_container_state_started",
				"kube_pod_container_status_waiting",
				"kube_pod_container_status_terminated",
				"kube_pod_container_status_terminated_reason",
			},
		},
		{
			Obj: &v1.Pod{
				ObjectMeta: metav1.ObjectMeta{
					Name:      "pod2",
					Namespace: "ns2",
					UID:       "uid2",
				},
				Spec: v1.PodSpec{
					Containers: []v1.Container{
						{
							Name:  "container2",
							Image: "k8s.gcr.io/hyperkube2_spec",
						},
						{
							Name:  "container3",
							Image: "k8s.gcr.io/hyperkube3_spec",
						},
					},
				},
				Status: v1.PodStatus{
					ContainerStatuses: []v1.ContainerStatus{
						{
							Name: "container2",
							State: v1.ContainerState{
								Terminated: &v1.ContainerStateTerminated{
									StartedAt: metav1.Time{
										Time: time.Unix(1501777018, 0),
									},
									Reason:   "OOMKilled",
									ExitCode: 137,
								},
							},
						},
						{
							Name: "container3",
							State: v1.ContainerState{
								Waiting: &v1.ContainerStateWaiting{
									Reason: "ContainerCreating",
								},
							},
						},
					},
				},
			},
			Want: `
				# HELP kube_pod_container_status_running [STABLE] Describes whether the container is currently in running state.
				# HELP kube_pod_container_state_started [STABLE] Start time in unix timestamp for a pod container.
				# HELP kube_pod_container_status_terminated [STABLE] Describes whether the container is currently in terminated state.
				# HELP kube_pod_container_status_terminated_reason Describes the reason the container is currently in terminated state.
				# HELP kube_pod_container_status_waiting [STABLE] Describes whether the container is currently in waiting state.
				# HELP kube_pod_container_status_waiting_reason [STABLE] Describes the reason the container is currently in waiting state.
				# TYPE kube_pod_container_status_running gauge
				# TYPE kube_pod_container_state_started gauge
				# TYPE kube_pod_container_status_terminated gauge
				# TYPE kube_pod_container_status_terminated_reason gauge
				# TYPE kube_pod_container_status_waiting gauge
				# TYPE kube_pod_container_status_waiting_reason gauge
				kube_pod_container_status_running{container="container2",namespace="ns2",pod="pod2",uid="uid2"} 0
				kube_pod_container_status_running{container="container3",namespace="ns2",pod="pod2",uid="uid2"} 0
				kube_pod_container_state_started{container="container2",namespace="ns2",pod="pod2",uid="uid2"} 1.501777018e+09
				kube_pod_container_status_terminated_reason{container="container2",namespace="ns2",pod="pod2",reason="OOMKilled",uid="uid2"} 1
				kube_pod_container_status_terminated{container="container2",namespace="ns2",pod="pod2",uid="uid2"} 1
				kube_pod_container_status_terminated{container="container3",namespace="ns2",pod="pod2",uid="uid2"} 0
				kube_pod_container_status_waiting_reason{container="container3",namespace="ns2",pod="pod2",reason="ContainerCreating",uid="uid2"} 1
				kube_pod_container_status_waiting{container="container2",namespace="ns2",pod="pod2",uid="uid2"} 0
				kube_pod_container_status_waiting{container="container3",namespace="ns2",pod="pod2",uid="uid2"} 1
`,
			MetricNames: []string{
				"kube_pod_container_status_running",
				"kube_pod_container_state_started",
				"kube_pod_container_status_waiting",
				"kube_pod_container_status_terminated",
				"kube_pod_container_status_terminated_reason",
			},
		},
		{
			Obj: &v1.Pod{
				ObjectMeta: metav1.ObjectMeta{
					Name:      "pod3",
					Namespace: "ns3",
					UID:       "uid3",
				},
				Spec: v1.PodSpec{
					Containers: []v1.Container{
						{
							Name:  "container4",
							Image: "k8s.gcr.io/hyperkube4_spec",
						},
					},
				},
				Status: v1.PodStatus{
					ContainerStatuses: []v1.ContainerStatus{
						{
							Name: "container4",
							State: v1.ContainerState{
								Waiting: &v1.ContainerStateWaiting{
									Reason: "CrashLoopBackOff",
								},
							},
						},
					},
				},
			},
			Want: `
				# HELP kube_pod_container_status_last_terminated_exitcode Describes the exit code for the last container in terminated state.
				# HELP kube_pod_container_status_last_terminated_reason Describes the last reason the container was in terminated state.
				# HELP kube_pod_container_status_running [STABLE] Describes whether the container is currently in running state.
				# HELP kube_pod_container_status_terminated [STABLE] Describes whether the container is currently in terminated state.
				# HELP kube_pod_container_status_terminated_reason Describes the reason the container is currently in terminated state.
				# HELP kube_pod_container_status_waiting [STABLE] Describes whether the container is currently in waiting state.
				# HELP kube_pod_container_status_waiting_reason [STABLE] Describes the reason the container is currently in waiting state.
				# TYPE kube_pod_container_status_last_terminated_exitcode gauge
				# TYPE kube_pod_container_status_last_terminated_reason gauge
				# TYPE kube_pod_container_status_running gauge
				# TYPE kube_pod_container_status_terminated gauge
				# TYPE kube_pod_container_status_terminated_reason gauge
				# TYPE kube_pod_container_status_waiting gauge
				# TYPE kube_pod_container_status_waiting_reason gauge
				kube_pod_container_status_running{container="container4",namespace="ns3",pod="pod3",uid="uid3"} 0
				kube_pod_container_status_terminated{container="container4",namespace="ns3",pod="pod3",uid="uid3"} 0
				kube_pod_container_status_waiting_reason{container="container4",namespace="ns3",pod="pod3",reason="CrashLoopBackOff",uid="uid3"} 1
				kube_pod_container_status_waiting{container="container4",namespace="ns3",pod="pod3",uid="uid3"} 1
`,
			MetricNames: []string{
				"kube_pod_container_status_running",
				"kube_pod_container_status_terminated",
				"kube_pod_container_status_terminated_reason",
				"kube_pod_container_status_terminated_reason",
				"kube_pod_container_status_terminated_reason",
				"kube_pod_container_status_terminated_reason",
				"kube_pod_container_status_waiting",
				"kube_pod_container_status_waiting_reason",
				"kube_pod_container_status_last_terminated_reason",
				"kube_pod_container_status_last_terminated_reason",
				"kube_pod_container_status_last_terminated_reason",
				"kube_pod_container_status_last_terminated_reason",
				"kube_pod_container_status_last_terminated_exitcode",
				"kube_pod_container_status_last_terminated_exitcode",
				"kube_pod_container_status_last_terminated_exitcode",
				"kube_pod_container_status_last_terminated_exitcode",
			},
		},
		{
			Obj: &v1.Pod{
				ObjectMeta: metav1.ObjectMeta{
					Name:      "pod6",
					Namespace: "ns6",
					UID:       "uid6",
				},
				Spec: v1.PodSpec{
					Containers: []v1.Container{
						{
							Name:  "container7",
							Image: "k8s.gcr.io/hyperkube7_spec",
						},
					},
				},
				Status: v1.PodStatus{
					ContainerStatuses: []v1.ContainerStatus{
						{
							Name: "container7",
							State: v1.ContainerState{
								Running: &v1.ContainerStateRunning{
									StartedAt: metav1.Time{
										Time: time.Unix(1501777018, 0),
									},
								},
							},
							LastTerminationState: v1.ContainerState{
								Terminated: &v1.ContainerStateTerminated{
									Reason:   "OOMKilled",
									ExitCode: 137,
									FinishedAt: metav1.Time{
										Time: time.Unix(1501779547, 0),
									},
								},
							},
						},
					},
				},
			},
			Want: `
				# HELP kube_pod_container_status_last_terminated_reason Describes the last reason the container was in terminated state.
				# HELP kube_pod_container_status_last_terminated_exitcode Describes the exit code for the last container in terminated state.
				# HELP kube_pod_container_status_last_terminated_timestamp Last terminated time for a pod container in unix timestamp.
				# HELP kube_pod_container_status_running [STABLE] Describes whether the container is currently in running state.
				# HELP kube_pod_container_status_terminated [STABLE] Describes whether the container is currently in terminated state.
				# HELP kube_pod_container_status_terminated_reason Describes the reason the container is currently in terminated state.
				# HELP kube_pod_container_status_waiting [STABLE] Describes whether the container is currently in waiting state.
				# HELP kube_pod_container_status_waiting_reason [STABLE] Describes the reason the container is currently in waiting state.
				# HELP kube_pod_container_state_started [STABLE] Start time in unix timestamp for a pod container.
				# TYPE kube_pod_container_status_last_terminated_reason gauge
				# TYPE kube_pod_container_status_last_terminated_exitcode gauge
				# TYPE kube_pod_container_status_last_terminated_timestamp gauge
				# TYPE kube_pod_container_status_running gauge
				# TYPE kube_pod_container_status_terminated gauge
				# TYPE kube_pod_container_status_terminated_reason gauge
				# TYPE kube_pod_container_status_waiting gauge
				# TYPE kube_pod_container_status_waiting_reason gauge
				# TYPE kube_pod_container_state_started gauge
				kube_pod_container_status_running{container="container7",namespace="ns6",pod="pod6",uid="uid6"} 1
				kube_pod_container_state_started{container="container7",namespace="ns6",pod="pod6",uid="uid6"} 1.501777018e+09
				kube_pod_container_status_terminated{container="container7",namespace="ns6",pod="pod6",uid="uid6"} 0
				kube_pod_container_status_waiting{container="container7",namespace="ns6",pod="pod6",uid="uid6"} 0
				kube_pod_container_status_last_terminated_reason{container="container7",namespace="ns6",pod="pod6",reason="OOMKilled",uid="uid6"} 1
				kube_pod_container_status_last_terminated_exitcode{container="container7",namespace="ns6",pod="pod6",uid="uid6"} 137
				kube_pod_container_status_last_terminated_timestamp{container="container7",namespace="ns6",pod="pod6",uid="uid6"} 1.501779547e+09
			`,
			MetricNames: []string{
				"kube_pod_container_status_last_terminated_reason",
				"kube_pod_container_status_last_terminated_exitcode",
				"kube_pod_container_status_last_terminated_timestamp",
				"kube_pod_container_status_running",
				"kube_pod_container_state_started",
				"kube_pod_container_status_terminated",
				"kube_pod_container_status_terminated_reason",
				"kube_pod_container_status_waiting",
			},
		},
		{
			Obj: &v1.Pod{
				ObjectMeta: metav1.ObjectMeta{
					Name:      "pod7",
					Namespace: "ns7",
					UID:       "uid7",
				},
				Spec: v1.PodSpec{
					Containers: []v1.Container{
						{
							Name:  "container7",
							Image: "k8s.gcr.io/hyperkube7_spec",
						},
					},
				},
				Status: v1.PodStatus{
					ContainerStatuses: []v1.ContainerStatus{
						{
							Name: "container7",
							State: v1.ContainerState{
								Running: &v1.ContainerStateRunning{
									StartedAt: metav1.Time{
										Time: time.Unix(1501777018, 0),
									},
								},
							},
							LastTerminationState: v1.ContainerState{
								Terminated: &v1.ContainerStateTerminated{
									Reason:   "DeadlineExceeded",
									ExitCode: 143,
									FinishedAt: metav1.Time{
										Time: time.Unix(1501779547, 0),
									},
								},
							},
						},
					},
				},
			},
			Want: `
				# HELP kube_pod_container_status_last_terminated_exitcode Describes the exit code for the last container in terminated state.
				# HELP kube_pod_container_status_last_terminated_reason Describes the last reason the container was in terminated state.
				# HELP kube_pod_container_status_last_terminated_timestamp Last terminated time for a pod container in unix timestamp.
				# HELP kube_pod_container_status_running [STABLE] Describes whether the container is currently in running state.
				# HELP kube_pod_container_state_started [STABLE] Start time in unix timestamp for a pod container.
				# HELP kube_pod_container_status_terminated [STABLE] Describes whether the container is currently in terminated state.
				# HELP kube_pod_container_status_terminated_reason Describes the reason the container is currently in terminated state.
				# HELP kube_pod_container_status_waiting [STABLE] Describes whether the container is currently in waiting state.
				# HELP kube_pod_container_status_waiting_reason [STABLE] Describes the reason the container is currently in waiting state.
				# TYPE kube_pod_container_status_last_terminated_exitcode gauge
				# TYPE kube_pod_container_status_last_terminated_reason gauge
				# TYPE kube_pod_container_status_last_terminated_timestamp gauge
				# TYPE kube_pod_container_status_running gauge
				# TYPE kube_pod_container_state_started gauge
				# TYPE kube_pod_container_status_terminated gauge
				# TYPE kube_pod_container_status_terminated_reason gauge
				# TYPE kube_pod_container_status_waiting gauge
				# TYPE kube_pod_container_status_waiting_reason gauge
				kube_pod_container_state_started{container="container7",namespace="ns7",pod="pod7",uid="uid7"} 1.501777018e+09
				kube_pod_container_status_last_terminated_exitcode{container="container7",namespace="ns7",pod="pod7",uid="uid7"} 143
				kube_pod_container_status_last_terminated_reason{container="container7",namespace="ns7",pod="pod7",reason="DeadlineExceeded",uid="uid7"} 1
				kube_pod_container_status_last_terminated_timestamp{container="container7",namespace="ns7",pod="pod7",uid="uid7"} 1.501779547e+09
				kube_pod_container_status_running{container="container7",namespace="ns7",pod="pod7",uid="uid7"} 1
				kube_pod_container_status_terminated{container="container7",namespace="ns7",pod="pod7",uid="uid7"} 0
				kube_pod_container_status_waiting{container="container7",namespace="ns7",pod="pod7",uid="uid7"} 0
			`,
			MetricNames: []string{
				"kube_pod_container_status_running",
				"kube_pod_container_state_started",
				"kube_pod_container_status_terminated",
				"kube_pod_container_status_terminated_reason",
				"kube_pod_container_status_last_terminated_timestamp",
				"kube_pod_container_status_waiting",
				"kube_pod_container_status_last_terminated_reason",
				"kube_pod_container_status_last_terminated_exitcode",
			},
		},
		{
			Obj: &v1.Pod{
				ObjectMeta: metav1.ObjectMeta{
					Name:      "pod4",
					Namespace: "ns4",
					UID:       "uid4",
				},
				Spec: v1.PodSpec{
					Containers: []v1.Container{
						{
							Name:  "container5",
							Image: "k8s.gcr.io/hyperkube5_spec",
						},
					},
				},
				Status: v1.PodStatus{
					ContainerStatuses: []v1.ContainerStatus{
						{
							Name: "container5",
							State: v1.ContainerState{
								Waiting: &v1.ContainerStateWaiting{
									Reason: "ImagePullBackOff",
								},
							},
						},
					},
				},
			},
			Want: `
				# HELP kube_pod_container_status_running [STABLE] Describes whether the container is currently in running state.
				# HELP kube_pod_container_status_terminated [STABLE] Describes whether the container is currently in terminated state.
				# HELP kube_pod_container_status_terminated_reason Describes the reason the container is currently in terminated state.
				# HELP kube_pod_container_status_waiting [STABLE] Describes whether the container is currently in waiting state.
				# HELP kube_pod_container_status_waiting_reason [STABLE] Describes the reason the container is currently in waiting state.
				# TYPE kube_pod_container_status_running gauge
				# TYPE kube_pod_container_status_terminated gauge
				# TYPE kube_pod_container_status_terminated_reason gauge
				# TYPE kube_pod_container_status_waiting gauge
				# TYPE kube_pod_container_status_waiting_reason gauge
				kube_pod_container_status_running{container="container5",namespace="ns4",pod="pod4",uid="uid4"} 0
				kube_pod_container_status_terminated{container="container5",namespace="ns4",pod="pod4",uid="uid4"} 0
				kube_pod_container_status_waiting_reason{container="container5",namespace="ns4",pod="pod4",reason="ImagePullBackOff",uid="uid4"} 1
				kube_pod_container_status_waiting{container="container5",namespace="ns4",pod="pod4",uid="uid4"} 1
`,
			MetricNames: []string{
				"kube_pod_container_status_running",
				"kube_pod_container_status_waiting",
				"kube_pod_container_status_waiting_reason",
				"kube_pod_container_status_terminated",
				"kube_pod_container_status_terminated_reason",
			},
		},
		{
			Obj: &v1.Pod{
				ObjectMeta: metav1.ObjectMeta{
					Name:      "pod5",
					Namespace: "ns5",
					UID:       "uid5",
				},
				Spec: v1.PodSpec{
					Containers: []v1.Container{
						{
							Name:  "container6",
							Image: "k8s.gcr.io/hyperkube1_spec",
						},
					},
				},
				Status: v1.PodStatus{
					ContainerStatuses: []v1.ContainerStatus{
						{
							Name: "container6",
							State: v1.ContainerState{
								Waiting: &v1.ContainerStateWaiting{
									Reason: "ErrImagePull",
								},
							},
						},
					},
				},
			},
			Want: `
				# HELP kube_pod_container_status_running [STABLE] Describes whether the container is currently in running state.
				# HELP kube_pod_container_status_terminated [STABLE] Describes whether the container is currently in terminated state.
				# HELP kube_pod_container_status_terminated_reason Describes the reason the container is currently in terminated state.
				# HELP kube_pod_container_status_waiting [STABLE] Describes whether the container is currently in waiting state.
				# HELP kube_pod_container_status_waiting_reason [STABLE] Describes the reason the container is currently in waiting state.
				# TYPE kube_pod_container_status_running gauge
				# TYPE kube_pod_container_status_terminated gauge
				# TYPE kube_pod_container_status_terminated_reason gauge
				# TYPE kube_pod_container_status_waiting gauge
				# TYPE kube_pod_container_status_waiting_reason gauge
				kube_pod_container_status_running{container="container6",namespace="ns5",pod="pod5",uid="uid5"} 0
				kube_pod_container_status_terminated{container="container6",namespace="ns5",pod="pod5",uid="uid5"} 0
				kube_pod_container_status_waiting_reason{container="container6",namespace="ns5",pod="pod5",reason="ErrImagePull",uid="uid5"} 1
				kube_pod_container_status_waiting{container="container6",namespace="ns5",pod="pod5",uid="uid5"} 1
			`,
			MetricNames: []string{
				"kube_pod_container_status_running",
				"kube_pod_container_status_waiting",
				"kube_pod_container_status_waiting_reason",
				"kube_pod_container_status_terminated",
				"kube_pod_container_status_terminated_reason",
			},
		},
		{
			Obj: &v1.Pod{
				ObjectMeta: metav1.ObjectMeta{
					Name:      "pod7",
					Namespace: "ns7",
					UID:       "uid7",
				},
				Spec: v1.PodSpec{
					Containers: []v1.Container{
						{
							Name:  "container8",
							Image: "k8s.gcr.io/hyperkube1_spec",
						},
					},
				},
				Status: v1.PodStatus{
					ContainerStatuses: []v1.ContainerStatus{
						{
							Name: "container8",
							State: v1.ContainerState{
								Waiting: &v1.ContainerStateWaiting{
									Reason: "CreateContainerConfigError",
								},
							},
						},
					},
				},
			},
			Want: `
					# HELP kube_pod_container_status_running [STABLE] Describes whether the container is currently in running state.
					# HELP kube_pod_container_status_terminated [STABLE] Describes whether the container is currently in terminated state.
					# HELP kube_pod_container_status_terminated_reason Describes the reason the container is currently in terminated state.
					# HELP kube_pod_container_status_waiting [STABLE] Describes whether the container is currently in waiting state.
					# HELP kube_pod_container_status_waiting_reason [STABLE] Describes the reason the container is currently in waiting state.
					# TYPE kube_pod_container_status_running gauge
					# TYPE kube_pod_container_status_terminated gauge
					# TYPE kube_pod_container_status_terminated_reason gauge
					# TYPE kube_pod_container_status_waiting gauge
					# TYPE kube_pod_container_status_waiting_reason gauge
					kube_pod_container_status_running{container="container8",namespace="ns7",pod="pod7",uid="uid7"} 0
					kube_pod_container_status_terminated{container="container8",namespace="ns7",pod="pod7",uid="uid7"} 0
					kube_pod_container_status_waiting_reason{container="container8",namespace="ns7",pod="pod7",reason="CreateContainerConfigError",uid="uid7"} 1
					kube_pod_container_status_waiting{container="container8",namespace="ns7",pod="pod7",uid="uid7"} 1
			`,
			MetricNames: []string{
				"kube_pod_container_status_running",
				"kube_pod_container_status_terminated",
				"kube_pod_container_status_terminated_reason",
				"kube_pod_container_status_waiting",
				"kube_pod_container_status_waiting_reason",
			},
		},
		{

			Obj: &v1.Pod{
				ObjectMeta: metav1.ObjectMeta{
					Name:              "pod1",
					CreationTimestamp: metav1.Time{Time: time.Unix(1500000000, 0)},
					Namespace:         "ns1",
					UID:               "abc-123-xxx",
				},
				Spec: v1.PodSpec{
					NodeName:          "node1",
					PriorityClassName: "system-node-critical",
					HostNetwork:       true,
					Containers: []v1.Container{
						{
							Image: "k8s.gcr.io/hyperkube2_spec",
						},
					},
				},
				Status: v1.PodStatus{
					HostIP: "1.1.1.1",
					PodIP:  "1.2.3.4",
					PodIPs: []v1.PodIP{
						{
							IP: "1.2.3.4",
						},
						{
							IP: "fc00:1234:5678:90ab:cdef:cafe:f00d:d00d",
						},
					},
					StartTime: &metav1StartTime,
				},
			},
			// TODO: Should it be '1501569018' instead?
			Want: `
				# HELP kube_pod_completion_time [STABLE] Completion time in unix timestamp for a pod.
				# HELP kube_pod_created [STABLE] Unix creation timestamp
				# HELP kube_pod_info [STABLE] Information about pod.
				# HELP kube_pod_ips Pod IP addresses
				# HELP kube_pod_owner [STABLE] Information about the Pod's owner.
				# HELP kube_pod_start_time [STABLE] Start time in unix timestamp for a pod.
				# TYPE kube_pod_completion_time gauge
				# TYPE kube_pod_created gauge
				# TYPE kube_pod_info gauge
				# TYPE kube_pod_ips gauge
				# TYPE kube_pod_owner gauge
				# TYPE kube_pod_start_time gauge
				kube_pod_created{namespace="ns1",pod="pod1",uid="abc-123-xxx"} 1.5e+09
				kube_pod_info{created_by_kind="",created_by_name="",host_ip="1.1.1.1",namespace="ns1",node="node1",pod="pod1",pod_ip="1.2.3.4",uid="abc-123-xxx",priority_class="system-node-critical",host_network="true"} 1
				kube_pod_ips{namespace="ns1",pod="pod1",uid="abc-123-xxx",ip="1.2.3.4",ip_family="4"} 1
				kube_pod_ips{namespace="ns1",pod="pod1",uid="abc-123-xxx",ip="fc00:1234:5678:90ab:cdef:cafe:f00d:d00d",ip_family="6"} 1
				kube_pod_start_time{namespace="ns1",pod="pod1",uid="abc-123-xxx"} 1.501569018e+09
				kube_pod_owner{namespace="ns1",owner_is_controller="",owner_kind="",owner_name="",pod="pod1",uid="abc-123-xxx"} 1
`,
			MetricNames: []string{"kube_pod_created", "kube_pod_info", "kube_pod_ips", "kube_pod_start_time", "kube_pod_completion_time", "kube_pod_owner"},
		},
		{
			Obj: &v1.Pod{
				ObjectMeta: metav1.ObjectMeta{
					Name:              "pod1",
					CreationTimestamp: metav1.Time{Time: time.Unix(1500000000, 0)},
					Namespace:         "ns1",
					UID:               "abc-123-xxx",
					DeletionTimestamp: &metav1.Time{Time: time.Unix(1800000000, 0)},
				},
				Spec: v1.PodSpec{
					NodeName:          "node1",
					PriorityClassName: "system-node-critical",
				},
				Status: v1.PodStatus{
					HostIP:    "1.1.1.1",
					PodIP:     "1.2.3.4",
					StartTime: &metav1StartTime,
				},
			},
			Want: `
				# HELP kube_pod_deletion_timestamp Unix deletion timestamp
				# TYPE kube_pod_deletion_timestamp gauge
				kube_pod_deletion_timestamp{namespace="ns1",pod="pod1",uid="abc-123-xxx"} 1.8e+09
`,
			MetricNames: []string{"kube_pod_deletion_timestamp"},
		},
		{
			Obj: &v1.Pod{
				ObjectMeta: metav1.ObjectMeta{
					Name:      "pod2",
					Namespace: "ns2",
					UID:       "uid2",
				},
				Spec: v1.PodSpec{
					RestartPolicy: v1.RestartPolicyAlways,
				},
			},
			Want: `
				# HELP kube_pod_restart_policy [STABLE] Describes the restart policy in use by this pod.
				# TYPE kube_pod_restart_policy gauge
				kube_pod_restart_policy{namespace="ns2",pod="pod2",type="Always",uid="uid2"} 1
				`,
			MetricNames: []string{"kube_pod_restart_policy"},
		},
		{
			Obj: &v1.Pod{
				ObjectMeta: metav1.ObjectMeta{
					Name:      "pod2",
					Namespace: "ns2",
					UID:       "uid2",
				},
				Spec: v1.PodSpec{
					RestartPolicy: v1.RestartPolicyOnFailure,
				},
			},
			Want: `
				# HELP kube_pod_restart_policy [STABLE] Describes the restart policy in use by this pod.
				# TYPE kube_pod_restart_policy gauge
				kube_pod_restart_policy{namespace="ns2",pod="pod2",type="OnFailure",uid="uid2"} 1
				`,
			MetricNames: []string{"kube_pod_restart_policy"},
		},
		{
			Obj: &v1.Pod{
				ObjectMeta: metav1.ObjectMeta{
					Name:      "pod2",
					Namespace: "ns2",
					UID:       "abc-456-xxx",
					OwnerReferences: []metav1.OwnerReference{
						{
							Kind:       "ReplicaSet",
							Name:       "rs-name",
							Controller: &test,
						},
					},
				},
				Spec: v1.PodSpec{
					NodeName: "node2",
					Containers: []v1.Container{
						{
							Name:  "container2_1",
							Image: "k8s.gcr.io/hyperkube2_spec",
						},
						{
							Name:  "container2_2",
							Image: "k8s.gcr.io/hyperkube2_spec",
						},
						{
							Name:  "container2_3",
							Image: "k8s.gcr.io/hyperkube2_spec",
						},
					},
				},
				Status: v1.PodStatus{
					HostIP: "1.1.1.1",
					PodIP:  "2.3.4.5",
					ContainerStatuses: []v1.ContainerStatus{
						{
							Name:        "container2_1",
							Image:       "k8s.gcr.io/hyperkube2",
							ImageID:     "docker://sha256:bbb",
							ContainerID: "docker://cd456",
							State: v1.ContainerState{
								Terminated: &v1.ContainerStateTerminated{
									FinishedAt: metav1.Time{
										Time: time.Unix(1501777018, 0),
									},
								},
							},
						},
						{
							Name:        "container2_2",
							Image:       "k8s.gcr.io/hyperkube2",
							ImageID:     "docker://sha256:bbb",
							ContainerID: "docker://cd456",
							State: v1.ContainerState{
								Terminated: &v1.ContainerStateTerminated{
									FinishedAt: metav1.Time{
										Time: time.Unix(1501888018, 0),
									},
								},
							},
						},
						{
							Name:        "container2_3",
							Image:       "k8s.gcr.io/hyperkube2",
							ImageID:     "docker://sha256:bbb",
							ContainerID: "docker://cd456",
							State: v1.ContainerState{
								Terminated: &v1.ContainerStateTerminated{
									FinishedAt: metav1.Time{
										Time: time.Unix(1501666018, 0),
									},
								},
							},
						},
					},
				},
			},
			Want: `
				# HELP kube_pod_completion_time [STABLE] Completion time in unix timestamp for a pod.
				# HELP kube_pod_created [STABLE] Unix creation timestamp
				# HELP kube_pod_info [STABLE] Information about pod.
				# HELP kube_pod_owner [STABLE] Information about the Pod's owner.
				# HELP kube_pod_start_time [STABLE] Start time in unix timestamp for a pod.
				# TYPE kube_pod_completion_time gauge
				# TYPE kube_pod_created gauge
				# TYPE kube_pod_info gauge
				# TYPE kube_pod_owner gauge
				# TYPE kube_pod_start_time gauge
				kube_pod_info{created_by_kind="ReplicaSet",created_by_name="rs-name",host_ip="1.1.1.1",namespace="ns2",node="node2",pod="pod2",pod_ip="2.3.4.5",uid="abc-456-xxx",priority_class="",host_network="false"} 1
				kube_pod_completion_time{namespace="ns2",pod="pod2",uid="abc-456-xxx"} 1.501888018e+09
				kube_pod_owner{namespace="ns2",owner_is_controller="true",owner_kind="ReplicaSet",owner_name="rs-name",pod="pod2",uid="abc-456-xxx"} 1
				`,
			MetricNames: []string{"kube_pod_created", "kube_pod_info", "kube_pod_start_time", "kube_pod_completion_time", "kube_pod_owner"},
		},
		{
			Obj: &v1.Pod{
				ObjectMeta: metav1.ObjectMeta{
					Name:      "pod1",
					Namespace: "ns1",
					UID:       "uid1",
				},
				Status: v1.PodStatus{
					Phase: v1.PodRunning,
				},
			},
			Want: `
				# HELP kube_pod_status_phase [STABLE] The pods current phase.
				# TYPE kube_pod_status_phase gauge
				kube_pod_status_phase{namespace="ns1",phase="Failed",pod="pod1",uid="uid1"} 0
				kube_pod_status_phase{namespace="ns1",phase="Pending",pod="pod1",uid="uid1"} 0
				kube_pod_status_phase{namespace="ns1",phase="Running",pod="pod1",uid="uid1"} 1
				kube_pod_status_phase{namespace="ns1",phase="Succeeded",pod="pod1",uid="uid1"} 0
				kube_pod_status_phase{namespace="ns1",phase="Unknown",pod="pod1",uid="uid1"} 0
`,
			MetricNames: []string{"kube_pod_status_phase"},
		},
		{
			Obj: &v1.Pod{
				ObjectMeta: metav1.ObjectMeta{
					Name:      "pod2",
					Namespace: "ns2",
					UID:       "uid2",
				},
				Status: v1.PodStatus{
					Phase: v1.PodPending,
				},
			},
			Want: `
				# HELP kube_pod_status_phase [STABLE] The pods current phase.
				# TYPE kube_pod_status_phase gauge
				kube_pod_status_phase{namespace="ns2",phase="Failed",pod="pod2",uid="uid2"} 0
				kube_pod_status_phase{namespace="ns2",phase="Pending",pod="pod2",uid="uid2"} 1
				kube_pod_status_phase{namespace="ns2",phase="Running",pod="pod2",uid="uid2"} 0
				kube_pod_status_phase{namespace="ns2",phase="Succeeded",pod="pod2",uid="uid2"} 0
				kube_pod_status_phase{namespace="ns2",phase="Unknown",pod="pod2",uid="uid2"} 0
`,
			MetricNames: []string{"kube_pod_status_phase"},
		},
		{

			Obj: &v1.Pod{
				ObjectMeta: metav1.ObjectMeta{
					Name:      "pod3",
					Namespace: "ns3",
					UID:       "uid3",
				},
				Status: v1.PodStatus{
					Phase: v1.PodUnknown,
				},
			},
			Want: `
				# HELP kube_pod_status_phase [STABLE] The pods current phase.
				# TYPE kube_pod_status_phase gauge
				kube_pod_status_phase{namespace="ns3",phase="Failed",pod="pod3",uid="uid3"} 0
				kube_pod_status_phase{namespace="ns3",phase="Pending",pod="pod3",uid="uid3"} 0
				kube_pod_status_phase{namespace="ns3",phase="Running",pod="pod3",uid="uid3"} 0
				kube_pod_status_phase{namespace="ns3",phase="Succeeded",pod="pod3",uid="uid3"} 0
				kube_pod_status_phase{namespace="ns3",phase="Unknown",pod="pod3",uid="uid3"} 1
`,
			MetricNames: []string{"kube_pod_status_phase"},
		},
		{
			Obj: &v1.Pod{
				ObjectMeta: metav1.ObjectMeta{
					Name:              "pod4",
					Namespace:         "ns4",
					UID:               "uid4",
					DeletionTimestamp: &metav1.Time{},
				},
				Status: v1.PodStatus{
					Phase:  v1.PodRunning,
					Reason: "NodeLost",
				},
			},
			Want: `
				# HELP kube_pod_status_phase [STABLE] The pods current phase.
				# HELP kube_pod_status_reason The pod status reasons
				# TYPE kube_pod_status_phase gauge
				# TYPE kube_pod_status_reason gauge
				kube_pod_status_phase{namespace="ns4",phase="Failed",pod="pod4",uid="uid4"} 0
				kube_pod_status_phase{namespace="ns4",phase="Pending",pod="pod4",uid="uid4"} 0
				kube_pod_status_phase{namespace="ns4",phase="Running",pod="pod4",uid="uid4"} 1
				kube_pod_status_phase{namespace="ns4",phase="Succeeded",pod="pod4",uid="uid4"} 0
				kube_pod_status_phase{namespace="ns4",phase="Unknown",pod="pod4",uid="uid4"} 0
				kube_pod_status_reason{namespace="ns4",pod="pod4",reason="Evicted",uid="uid4"} 0
				kube_pod_status_reason{namespace="ns4",pod="pod4",reason="NodeAffinity",uid="uid4"} 0
				kube_pod_status_reason{namespace="ns4",pod="pod4",reason="NodeLost",uid="uid4"} 1
				kube_pod_status_reason{namespace="ns4",pod="pod4",reason="Shutdown",uid="uid4"} 0
				kube_pod_status_reason{namespace="ns4",pod="pod4",reason="UnexpectedAdmissionError",uid="uid4"} 0
`,
			MetricNames: []string{"kube_pod_status_phase", "kube_pod_status_reason"},
		},
		{
			Obj: &v1.Pod{
				ObjectMeta: metav1.ObjectMeta{
					Name:      "pod1",
					Namespace: "ns1",
					UID:       "uid1",
				},
				Status: v1.PodStatus{
					QOSClass: v1.PodQOSBestEffort,
				},
			},
			Want: `
				# HELP kube_pod_status_qos_class The pods current qosClass.
				# TYPE kube_pod_status_qos_class gauge
				kube_pod_status_qos_class{namespace="ns1",qos_class="BestEffort",pod="pod1",uid="uid1"} 1
				kube_pod_status_qos_class{namespace="ns1",qos_class="Burstable",pod="pod1",uid="uid1"} 0
				kube_pod_status_qos_class{namespace="ns1",qos_class="Guaranteed",pod="pod1",uid="uid1"} 0
`,
			MetricNames: []string{"kube_pod_status_qos_class"},
		},
		{
			Obj: &v1.Pod{
				ObjectMeta: metav1.ObjectMeta{
					Name:              "pod4",
					Namespace:         "ns4",
					UID:               "uid4",
					DeletionTimestamp: &metav1.Time{},
				},
				Status: v1.PodStatus{
					Phase:  v1.PodRunning,
					Reason: "Evicted",
				},
			},
			Want: `
				# HELP kube_pod_status_reason The pod status reasons
				# TYPE kube_pod_status_reason gauge
				kube_pod_status_reason{namespace="ns4",pod="pod4",reason="Evicted",uid="uid4"} 1
				kube_pod_status_reason{namespace="ns4",pod="pod4",reason="NodeAffinity",uid="uid4"} 0
				kube_pod_status_reason{namespace="ns4",pod="pod4",reason="NodeLost",uid="uid4"} 0
				kube_pod_status_reason{namespace="ns4",pod="pod4",reason="Shutdown",uid="uid4"} 0
				kube_pod_status_reason{namespace="ns4",pod="pod4",reason="UnexpectedAdmissionError",uid="uid4"} 0
`,
			MetricNames: []string{"kube_pod_status_reason"},
		},
		{
			Obj: &v1.Pod{
				ObjectMeta: metav1.ObjectMeta{
					Name:              "pod4",
					Namespace:         "ns4",
					UID:               "uid4",
					DeletionTimestamp: &metav1.Time{},
				},
				Status: v1.PodStatus{
					Phase:  v1.PodRunning,
					Reason: "UnexpectedAdmissionError",
				},
			},
			Want: `
				# HELP kube_pod_status_reason The pod status reasons
				# TYPE kube_pod_status_reason gauge
				kube_pod_status_reason{namespace="ns4",pod="pod4",reason="Evicted",uid="uid4"} 0
				kube_pod_status_reason{namespace="ns4",pod="pod4",reason="NodeAffinity",uid="uid4"} 0
				kube_pod_status_reason{namespace="ns4",pod="pod4",reason="NodeLost",uid="uid4"} 0
				kube_pod_status_reason{namespace="ns4",pod="pod4",reason="Shutdown",uid="uid4"} 0
				kube_pod_status_reason{namespace="ns4",pod="pod4",reason="UnexpectedAdmissionError",uid="uid4"} 1
`,
			MetricNames: []string{"kube_pod_status_reason"},
		},
		{
			Obj: &v1.Pod{
				ObjectMeta: metav1.ObjectMeta{
					Name:              "pod4",
					Namespace:         "ns4",
					UID:               "uid4",
					DeletionTimestamp: &metav1.Time{},
				},
				Status: v1.PodStatus{
					Phase:  v1.PodRunning,
					Reason: "NodeAffinity",
				},
			},
			Want: `
				# HELP kube_pod_status_reason The pod status reasons
				# TYPE kube_pod_status_reason gauge
				kube_pod_status_reason{namespace="ns4",pod="pod4",reason="Evicted",uid="uid4"} 0
				kube_pod_status_reason{namespace="ns4",pod="pod4",reason="NodeAffinity",uid="uid4"} 1
				kube_pod_status_reason{namespace="ns4",pod="pod4",reason="NodeLost",uid="uid4"} 0
				kube_pod_status_reason{namespace="ns4",pod="pod4",reason="Shutdown",uid="uid4"} 0
				kube_pod_status_reason{namespace="ns4",pod="pod4",reason="UnexpectedAdmissionError",uid="uid4"} 0
`,
			MetricNames: []string{"kube_pod_status_reason"},
		},
		{
			Obj: &v1.Pod{
				ObjectMeta: metav1.ObjectMeta{
					Name:              "pod4",
					Namespace:         "ns4",
					UID:               "uid4",
					DeletionTimestamp: &metav1.Time{},
				},
				Status: v1.PodStatus{
					Phase:  v1.PodRunning,
					Reason: "Shutdown",
				},
			},
			Want: `
				# HELP kube_pod_status_reason The pod status reasons
				# TYPE kube_pod_status_reason gauge
				kube_pod_status_reason{namespace="ns4",pod="pod4",reason="Evicted",uid="uid4"} 0
				kube_pod_status_reason{namespace="ns4",pod="pod4",reason="NodeAffinity",uid="uid4"} 0
				kube_pod_status_reason{namespace="ns4",pod="pod4",reason="NodeLost",uid="uid4"} 0
				kube_pod_status_reason{namespace="ns4",pod="pod4",reason="Shutdown",uid="uid4"} 1
				kube_pod_status_reason{namespace="ns4",pod="pod4",reason="UnexpectedAdmissionError",uid="uid4"} 0
`,
			MetricNames: []string{"kube_pod_status_reason"},
		},
		{
			Obj: &v1.Pod{
				ObjectMeta: metav1.ObjectMeta{
					Name:              "pod4",
					Namespace:         "ns4",
					UID:               "uid4",
					DeletionTimestamp: &metav1.Time{},
				},
				Status: v1.PodStatus{
					Phase:  v1.PodRunning,
					Reason: "other reason",
				},
			},
			Want: `
				# HELP kube_pod_status_reason The pod status reasons
				# TYPE kube_pod_status_reason gauge
				kube_pod_status_reason{namespace="ns4",pod="pod4",reason="Evicted",uid="uid4"} 0
				kube_pod_status_reason{namespace="ns4",pod="pod4",reason="NodeAffinity",uid="uid4"} 0
				kube_pod_status_reason{namespace="ns4",pod="pod4",reason="NodeLost",uid="uid4"} 0
				kube_pod_status_reason{namespace="ns4",pod="pod4",reason="Shutdown",uid="uid4"} 0
				kube_pod_status_reason{namespace="ns4",pod="pod4",reason="UnexpectedAdmissionError",uid="uid4"} 0
`,
			MetricNames: []string{"kube_pod_status_reason"},
		},
		{
			Obj: &v1.Pod{
				ObjectMeta: metav1.ObjectMeta{
					Name:      "pod1",
					Namespace: "ns1",
					UID:       "uid1",
				},
				Status: v1.PodStatus{
					Conditions: []v1.PodCondition{
						{
							Type:   v1.PodInitialized,
							Status: v1.ConditionTrue,
							LastTransitionTime: metav1.Time{
								Time: time.Unix(1501666018, 0),
							},
						},
					},
				},
			},
			Want: `
				# HELP kube_pod_status_initialized_time Initialized time in unix timestamp for a pod.
				# TYPE kube_pod_status_initialized_time gauge
				kube_pod_status_initialized_time{namespace="ns1",pod="pod1",uid="uid1"} 1.501666018e+09
			`,
			MetricNames: []string{"kube_pod_status_initialized_time"},
		},
		{
			Obj: &v1.Pod{
				ObjectMeta: metav1.ObjectMeta{
					Name:      "pod1",
					Namespace: "ns1",
					UID:       "uid1",
				},
				Status: v1.PodStatus{
					Conditions: []v1.PodCondition{
						{
							Type:   v1.PodInitialized,
							Status: v1.ConditionFalse,
							LastTransitionTime: metav1.Time{
								Time: time.Unix(1501666018, 0),
							},
						},
					},
				},
			},
			Want: `
				# HELP kube_pod_status_initialized_time Initialized time in unix timestamp for a pod.
				# TYPE kube_pod_status_initialized_time gauge
			`,
			MetricNames: []string{"kube_pod_status_initialized_time"},
		},
		{
			Obj: &v1.Pod{
				ObjectMeta: metav1.ObjectMeta{
					Name:      "pod1",
					Namespace: "ns1",
					UID:       "uid1",
				},
				Status: v1.PodStatus{
					Conditions: []v1.PodCondition{
						{
							Type:   v1.ContainersReady,
							Status: v1.ConditionTrue,
							LastTransitionTime: metav1.Time{
								Time: time.Unix(1501666018, 0),
							},
						},
					},
				},
			},
			Want: `
				# HELP kube_pod_status_container_ready_time Readiness achieved time in unix timestamp for a pod containers.
				# TYPE kube_pod_status_container_ready_time gauge
				kube_pod_status_container_ready_time{namespace="ns1",pod="pod1",uid="uid1"} 1.501666018e+09
			`,
			MetricNames: []string{"kube_pod_status_container_ready_time"},
		},
		{
			Obj: &v1.Pod{
				ObjectMeta: metav1.ObjectMeta{
					Name:      "pod1",
					Namespace: "ns1",
					UID:       "uid1",
				},
				Status: v1.PodStatus{
					Conditions: []v1.PodCondition{
						{
							Type:   v1.ContainersReady,
							Status: v1.ConditionFalse,
							LastTransitionTime: metav1.Time{
								Time: time.Unix(1501666018, 0),
							},
						},
					},
				},
			},
			Want: `
				# HELP kube_pod_status_container_ready_time Readiness achieved time in unix timestamp for a pod containers.
				# TYPE kube_pod_status_container_ready_time gauge
			`,
			MetricNames: []string{"kube_pod_status_container_ready_time"},
		},
		{
			Obj: &v1.Pod{
				ObjectMeta: metav1.ObjectMeta{
					Name:      "pod1",
					Namespace: "ns1",
					UID:       "uid1",
				},
				Status: v1.PodStatus{
					Conditions: []v1.PodCondition{
						{
							Type:   v1.PodReady,
							Status: v1.ConditionTrue,
							LastTransitionTime: metav1.Time{
								Time: time.Unix(1501666018, 0),
							},
						},
					},
				},
			},
			Want: `
				# HELP kube_pod_status_ready [STABLE] Describes whether the pod is ready to serve requests.
				# HELP kube_pod_status_ready_time Readiness achieved time in unix timestamp for a pod.
				# TYPE kube_pod_status_ready gauge
				# TYPE kube_pod_status_ready_time gauge
				kube_pod_status_ready_time{namespace="ns1",pod="pod1",uid="uid1"} 1.501666018e+09
				kube_pod_status_ready{condition="false",namespace="ns1",pod="pod1",uid="uid1"} 0
				kube_pod_status_ready{condition="true",namespace="ns1",pod="pod1",uid="uid1"} 1
				kube_pod_status_ready{condition="unknown",namespace="ns1",pod="pod1",uid="uid1"} 0
			`,
			MetricNames: []string{"kube_pod_status_ready_time", "kube_pod_status_ready"},
		},
		{
			Obj: &v1.Pod{
				ObjectMeta: metav1.ObjectMeta{
					Name:      "pod2",
					Namespace: "ns2",
					UID:       "uid2",
				},
				Status: v1.PodStatus{
					Conditions: []v1.PodCondition{
						{
							Type:   v1.PodReady,
							Status: v1.ConditionFalse,
							LastTransitionTime: metav1.Time{
								Time: time.Unix(1501666018, 0),
							},
						},
					},
				},
			},
			Want: `
				# HELP kube_pod_status_ready [STABLE] Describes whether the pod is ready to serve requests.
				# HELP kube_pod_status_ready_time Readiness achieved time in unix timestamp for a pod.
				# TYPE kube_pod_status_ready gauge
				# TYPE kube_pod_status_ready_time gauge
				kube_pod_status_ready{condition="false",namespace="ns2",pod="pod2",uid="uid2"} 1
				kube_pod_status_ready{condition="true",namespace="ns2",pod="pod2",uid="uid2"} 0
				kube_pod_status_ready{condition="unknown",namespace="ns2",pod="pod2",uid="uid2"} 0
			`,
			MetricNames: []string{"kube_pod_status_ready_time", "kube_pod_status_ready"},
		},
		{
			Obj: &v1.Pod{
				ObjectMeta: metav1.ObjectMeta{
					Name:      "pod1",
					Namespace: "ns1",
					UID:       "uid1",
				},
				Status: v1.PodStatus{
					Conditions: []v1.PodCondition{
						{
							Type:   v1.PodScheduled,
							Status: v1.ConditionTrue,
							LastTransitionTime: metav1.Time{
								Time: time.Unix(1501666018, 0),
							},
						},
					},
				},
			},
			Want: `
				# HELP kube_pod_status_scheduled [STABLE] Describes the status of the scheduling process for the pod.
				# HELP kube_pod_status_scheduled_time [STABLE] Unix timestamp when pod moved into scheduled status
				# TYPE kube_pod_status_scheduled gauge
				# TYPE kube_pod_status_scheduled_time gauge
				kube_pod_status_scheduled_time{namespace="ns1",pod="pod1",uid="uid1"} 1.501666018e+09
				kube_pod_status_scheduled{condition="false",namespace="ns1",pod="pod1",uid="uid1"} 0
				kube_pod_status_scheduled{condition="true",namespace="ns1",pod="pod1",uid="uid1"} 1
				kube_pod_status_scheduled{condition="unknown",namespace="ns1",pod="pod1",uid="uid1"} 0
			`,
			MetricNames: []string{"kube_pod_status_scheduled", "kube_pod_status_scheduled_time"},
		},
		{
			Obj: &v1.Pod{
				ObjectMeta: metav1.ObjectMeta{
					Name:      "pod2",
					Namespace: "ns2",
					UID:       "uid2",
				},
				Status: v1.PodStatus{
					Conditions: []v1.PodCondition{
						{
							Type:   v1.PodScheduled,
							Status: v1.ConditionFalse,
						},
					},
				},
			},
			Want: `
				# HELP kube_pod_status_scheduled [STABLE] Describes the status of the scheduling process for the pod.
				# HELP kube_pod_status_scheduled_time [STABLE] Unix timestamp when pod moved into scheduled status
				# TYPE kube_pod_status_scheduled gauge
				# TYPE kube_pod_status_scheduled_time gauge
				kube_pod_status_scheduled{condition="false",namespace="ns2",pod="pod2",uid="uid2"} 1
				kube_pod_status_scheduled{condition="true",namespace="ns2",pod="pod2",uid="uid2"} 0
				kube_pod_status_scheduled{condition="unknown",namespace="ns2",pod="pod2",uid="uid2"} 0
			`,
			MetricNames: []string{"kube_pod_status_scheduled", "kube_pod_status_scheduled_time"},
		},
		{
			Obj: &v1.Pod{
				ObjectMeta: metav1.ObjectMeta{
					Name:      "pod2",
					Namespace: "ns2",
					UID:       "uid2",
				},
				Status: v1.PodStatus{
					Conditions: []v1.PodCondition{
						{
							Type:    v1.PodScheduled,
							Status:  v1.ConditionFalse,
							Reason:  "Unschedulable",
							Message: "0/3 nodes are available: 3 Insufficient cpu.",
						},
					},
				},
			},
			Want: `
				# HELP kube_pod_status_unschedulable [STABLE] Describes the unschedulable status for the pod.
				# TYPE kube_pod_status_unschedulable gauge
				kube_pod_status_unschedulable{namespace="ns2",pod="pod2",uid="uid2"} 1
			`,
			MetricNames: []string{"kube_pod_status_unschedulable"},
		},
		{
			Obj: &v1.Pod{
				ObjectMeta: metav1.ObjectMeta{
					Name:      "pod1",
					Namespace: "ns1",
					UID:       "uid1",
				},
				Spec: v1.PodSpec{
					Containers: []v1.Container{
						{
							Name: "pod1_con1",
							Resources: v1.ResourceRequirements{
								Requests: map[v1.ResourceName]resource.Quantity{
									v1.ResourceCPU:                    resource.MustParse("200m"),
									v1.ResourceMemory:                 resource.MustParse("100M"),
									v1.ResourceEphemeralStorage:       resource.MustParse("300M"),
									v1.ResourceStorage:                resource.MustParse("400M"),
									v1.ResourceName("nvidia.com/gpu"): resource.MustParse("1"),
								},
								Limits: map[v1.ResourceName]resource.Quantity{
									v1.ResourceCPU:                    resource.MustParse("200m"),
									v1.ResourceMemory:                 resource.MustParse("100M"),
									v1.ResourceEphemeralStorage:       resource.MustParse("300M"),
									v1.ResourceStorage:                resource.MustParse("400M"),
									v1.ResourceName("nvidia.com/gpu"): resource.MustParse("1"),
								},
							},
						},
						{
							Name: "pod1_con2",
							Resources: v1.ResourceRequirements{
								Requests: map[v1.ResourceName]resource.Quantity{
									v1.ResourceCPU:    resource.MustParse("300m"),
									v1.ResourceMemory: resource.MustParse("200M"),
								},
								Limits: map[v1.ResourceName]resource.Quantity{
									v1.ResourceCPU:    resource.MustParse("300m"),
									v1.ResourceMemory: resource.MustParse("200M"),
								},
							},
						},
					},
					InitContainers: []v1.Container{
						{
							Name: "pod1_initcon1",
							Resources: v1.ResourceRequirements{
								Requests: map[v1.ResourceName]resource.Quantity{
									v1.ResourceCPU:                    resource.MustParse("200m"),
									v1.ResourceMemory:                 resource.MustParse("100M"),
									v1.ResourceEphemeralStorage:       resource.MustParse("300M"),
									v1.ResourceStorage:                resource.MustParse("400M"),
									v1.ResourceName("nvidia.com/gpu"): resource.MustParse("1"),
								},
								Limits: map[v1.ResourceName]resource.Quantity{
									v1.ResourceCPU:                    resource.MustParse("200m"),
									v1.ResourceMemory:                 resource.MustParse("100M"),
									v1.ResourceEphemeralStorage:       resource.MustParse("300M"),
									v1.ResourceStorage:                resource.MustParse("400M"),
									v1.ResourceName("nvidia.com/gpu"): resource.MustParse("1"),
								},
							},
						},
					},
				},
			},
			Want: `
				# HELP kube_pod_container_resource_limits The number of requested limit resource by a container. It is recommended to use the kube_pod_resource_limits metric exposed by kube-scheduler instead, as it is more precise.
				# HELP kube_pod_container_resource_requests The number of requested request resource by a container. It is recommended to use the kube_pod_resource_requests metric exposed by kube-scheduler instead, as it is more precise.
				# HELP kube_pod_init_container_resource_limits The number of requested limit resource by an init container.
				# HELP kube_pod_init_container_resource_requests The number of requested request resource by an init container.
				# HELP kube_pod_init_container_status_last_terminated_reason Describes the last reason the init container was in terminated state.
				# TYPE kube_pod_container_resource_limits gauge
				# TYPE kube_pod_container_resource_requests gauge
				# TYPE kube_pod_init_container_resource_limits gauge
				# TYPE kube_pod_init_container_resource_requests gauge
				# TYPE kube_pod_init_container_status_last_terminated_reason gauge
				kube_pod_container_resource_limits{container="pod1_con1",namespace="ns1",node="",pod="pod1",resource="cpu",unit="core",uid="uid1"} 0.2
				kube_pod_container_resource_limits{container="pod1_con1",namespace="ns1",node="",pod="pod1",resource="ephemeral_storage",unit="byte",uid="uid1"} 3e+08
				kube_pod_container_resource_limits{container="pod1_con1",namespace="ns1",node="",pod="pod1",resource="memory",unit="byte",uid="uid1"} 1e+08
				kube_pod_container_resource_limits{container="pod1_con1",namespace="ns1",node="",pod="pod1",resource="nvidia_com_gpu",unit="integer",uid="uid1"} 1
				kube_pod_container_resource_limits{container="pod1_con1",namespace="ns1",node="",pod="pod1",resource="storage",unit="byte",uid="uid1"} 4e+08
				kube_pod_container_resource_limits{container="pod1_con2",namespace="ns1",node="",pod="pod1",resource="cpu",unit="core",uid="uid1"} 0.3
				kube_pod_container_resource_limits{container="pod1_con2",namespace="ns1",node="",pod="pod1",resource="memory",unit="byte",uid="uid1"} 2e+08
				kube_pod_container_resource_requests{container="pod1_con1",namespace="ns1",node="",pod="pod1",resource="cpu",unit="core",uid="uid1"} 0.2
				kube_pod_container_resource_requests{container="pod1_con1",namespace="ns1",node="",pod="pod1",resource="ephemeral_storage",unit="byte",uid="uid1"} 3e+08
				kube_pod_container_resource_requests{container="pod1_con1",namespace="ns1",node="",pod="pod1",resource="memory",unit="byte",uid="uid1"} 1e+08
				kube_pod_container_resource_requests{container="pod1_con1",namespace="ns1",node="",pod="pod1",resource="nvidia_com_gpu",unit="integer",uid="uid1"} 1
				kube_pod_container_resource_requests{container="pod1_con1",namespace="ns1",node="",pod="pod1",resource="storage",unit="byte",uid="uid1"} 4e+08
				kube_pod_container_resource_requests{container="pod1_con2",namespace="ns1",node="",pod="pod1",resource="cpu",unit="core",uid="uid1"} 0.3
				kube_pod_container_resource_requests{container="pod1_con2",namespace="ns1",node="",pod="pod1",resource="memory",unit="byte",uid="uid1"} 2e+08
				kube_pod_init_container_resource_limits{container="pod1_initcon1",namespace="ns1",node="",pod="pod1",resource="cpu",unit="core",uid="uid1"} 0.2
				kube_pod_init_container_resource_limits{container="pod1_initcon1",namespace="ns1",node="",pod="pod1",resource="ephemeral_storage",unit="byte",uid="uid1"} 3e+08
				kube_pod_init_container_resource_limits{container="pod1_initcon1",namespace="ns1",node="",pod="pod1",resource="memory",unit="byte",uid="uid1"} 1e+08
				kube_pod_init_container_resource_limits{container="pod1_initcon1",namespace="ns1",node="",pod="pod1",resource="nvidia_com_gpu",unit="integer",uid="uid1"} 1
				kube_pod_init_container_resource_limits{container="pod1_initcon1",namespace="ns1",node="",pod="pod1",resource="storage",unit="byte",uid="uid1"} 4e+08
				kube_pod_init_container_resource_requests{container="pod1_initcon1",namespace="ns1",node="",pod="pod1",resource="cpu",unit="core",uid="uid1"} 0.2
				kube_pod_init_container_resource_requests{container="pod1_initcon1",namespace="ns1",node="",pod="pod1",resource="ephemeral_storage",unit="byte",uid="uid1"} 3e+08
				kube_pod_init_container_resource_requests{container="pod1_initcon1",namespace="ns1",node="",pod="pod1",resource="memory",unit="byte",uid="uid1"} 1e+08
				kube_pod_init_container_resource_requests{container="pod1_initcon1",namespace="ns1",node="",pod="pod1",resource="nvidia_com_gpu",unit="integer",uid="uid1"} 1
				kube_pod_init_container_resource_requests{container="pod1_initcon1",namespace="ns1",node="",pod="pod1",resource="storage",unit="byte",uid="uid1"} 4e+08
			`,
			MetricNames: []string{
				"kube_pod_container_resource_requests",
				"kube_pod_container_resource_limits",
				"kube_pod_init_container_resource_limits",
				"kube_pod_init_container_resource_requests",
				"kube_pod_init_container_status_last_terminated_reason",
			},
		},
		{

			Obj: &v1.Pod{
				ObjectMeta: metav1.ObjectMeta{
					Name:      "pod2",
					Namespace: "ns2",
					UID:       "uid2",
				},
				Spec: v1.PodSpec{
					Containers: []v1.Container{
						{
							Name: "pod2_con1",
							Resources: v1.ResourceRequirements{
								Requests: map[v1.ResourceName]resource.Quantity{
									v1.ResourceCPU:    resource.MustParse("400m"),
									v1.ResourceMemory: resource.MustParse("300M"),
								},
								Limits: map[v1.ResourceName]resource.Quantity{
									v1.ResourceCPU:    resource.MustParse("400m"),
									v1.ResourceMemory: resource.MustParse("300M"),
								},
							},
						},
						{
							Name: "pod2_con2",
							Resources: v1.ResourceRequirements{
								Requests: map[v1.ResourceName]resource.Quantity{
									v1.ResourceCPU:    resource.MustParse("500m"),
									v1.ResourceMemory: resource.MustParse("400M"),
								},
								Limits: map[v1.ResourceName]resource.Quantity{
									v1.ResourceCPU:    resource.MustParse("500m"),
									v1.ResourceMemory: resource.MustParse("400M"),
								},
							},
						},
						// A container without a resource specification. No metrics will be emitted for that.
						{
							Name: "pod2_con3",
						},
					},
					InitContainers: []v1.Container{
						{
							Name: "pod2_initcon1",
							Resources: v1.ResourceRequirements{
								Requests: map[v1.ResourceName]resource.Quantity{
									v1.ResourceCPU:    resource.MustParse("400m"),
									v1.ResourceMemory: resource.MustParse("300M"),
								},
								Limits: map[v1.ResourceName]resource.Quantity{
									v1.ResourceCPU:    resource.MustParse("400m"),
									v1.ResourceMemory: resource.MustParse("300M"),
								},
							},
						},
					},
				},
			},
			Want: `
				# HELP kube_pod_init_container_resource_limits The number of requested limit resource by an init container.
				# HELP kube_pod_init_container_resource_requests The number of requested request resource by an init container.
				# TYPE kube_pod_init_container_resource_limits gauge
				# TYPE kube_pod_init_container_resource_requests gauge
				kube_pod_init_container_resource_limits{container="pod2_initcon1",namespace="ns2",node="",pod="pod2",resource="cpu",uid="uid2",unit="core"} 0.4
				kube_pod_init_container_resource_limits{container="pod2_initcon1",namespace="ns2",node="",pod="pod2",resource="memory",uid="uid2",unit="byte"} 3e+08
				kube_pod_init_container_resource_requests{container="pod2_initcon1",namespace="ns2",node="",pod="pod2",resource="cpu",uid="uid2",unit="core"} 0.4
				kube_pod_init_container_resource_requests{container="pod2_initcon1",namespace="ns2",node="",pod="pod2",resource="memory",uid="uid2",unit="byte"} 3e+08
			`,
			MetricNames: []string{
				"kube_pod_init_container_resource_limits",
				"kube_pod_init_container_resource_requests",
			},
		},
		{
			Obj: &v1.Pod{
				ObjectMeta: metav1.ObjectMeta{
					Name:      "pod1",
					Namespace: "ns1",
					UID:       "uid1",
					Labels: map[string]string{
						"app": "example",
					},
				},
				Spec: v1.PodSpec{},
			},
			Want: `
				# HELP kube_pod_labels [STABLE] Kubernetes labels converted to Prometheus labels.
				# TYPE kube_pod_labels gauge
		`,
			MetricNames: []string{
				"kube_pod_labels",
			},
		},
		{
			Obj: &v1.Pod{
				ObjectMeta: metav1.ObjectMeta{
					Name:      "pod1",
					Namespace: "ns1",
					UID:       "uid1",
					Labels: map[string]string{
						"app": "example",
					},
				},
				Spec: v1.PodSpec{
					Volumes: []v1.Volume{
						{
							Name: "myvol",
							VolumeSource: v1.VolumeSource{
								PersistentVolumeClaim: &v1.PersistentVolumeClaimVolumeSource{
									ClaimName: "claim1",
									ReadOnly:  false,
								},
							},
						},
						{
							Name: "my-readonly-vol",
							VolumeSource: v1.VolumeSource{
								PersistentVolumeClaim: &v1.PersistentVolumeClaimVolumeSource{
									ClaimName: "claim2",
									ReadOnly:  true,
								},
							},
						},
						{
							Name: "not-pvc-vol",
							VolumeSource: v1.VolumeSource{
								EmptyDir: &v1.EmptyDirVolumeSource{
									Medium: "memory",
								},
							},
						},
					},
				},
			},
			Want: `
				# HELP kube_pod_spec_volumes_persistentvolumeclaims_info [STABLE] Information about persistentvolumeclaim volumes in a pod.
				# HELP kube_pod_spec_volumes_persistentvolumeclaims_readonly [STABLE] Describes whether a persistentvolumeclaim is mounted read only.
				# TYPE kube_pod_spec_volumes_persistentvolumeclaims_info gauge
				# TYPE kube_pod_spec_volumes_persistentvolumeclaims_readonly gauge
				kube_pod_spec_volumes_persistentvolumeclaims_info{namespace="ns1",persistentvolumeclaim="claim1",pod="pod1",volume="myvol",uid="uid1"} 1
				kube_pod_spec_volumes_persistentvolumeclaims_info{namespace="ns1",persistentvolumeclaim="claim2",pod="pod1",volume="my-readonly-vol",uid="uid1"} 1
				kube_pod_spec_volumes_persistentvolumeclaims_readonly{namespace="ns1",persistentvolumeclaim="claim1",pod="pod1",volume="myvol",uid="uid1"} 0
				kube_pod_spec_volumes_persistentvolumeclaims_readonly{namespace="ns1",persistentvolumeclaim="claim2",pod="pod1",volume="my-readonly-vol",uid="uid1"} 1

		`,
			MetricNames: []string{
				"kube_pod_spec_volumes_persistentvolumeclaims_info",
				"kube_pod_spec_volumes_persistentvolumeclaims_readonly",
			},
		},
		{
			Obj: &v1.Pod{
				ObjectMeta: metav1.ObjectMeta{
					Name:      "pod1",
					Namespace: "ns1",
					UID:       "uid1",
					Labels: map[string]string{
						"app": "example",
					},
				},
				Spec: v1.PodSpec{
					RuntimeClassName: &runtimeclass,
				},
			},
			Want: `
				# HELP kube_pod_runtimeclass_name_info The runtimeclass associated with the pod.
				# TYPE kube_pod_runtimeclass_name_info gauge
				kube_pod_runtimeclass_name_info{namespace="ns1",pod="pod1",runtimeclass_name="foo",uid="uid1"} 1
			`,
			MetricNames: []string{
				"kube_pod_runtimeclass_name_info",
			},
		},
		{
			Obj: &v1.Pod{
				ObjectMeta: metav1.ObjectMeta{
					Name:      "pod1",
					Namespace: "ns1",
					UID:       "uid1",
					Labels: map[string]string{
						"app": "example",
					},
				},
				Spec: v1.PodSpec{},
			},
			AllowLabelsList: []string{"wildcard-not-first", options.LabelWildcard},
			Want: `
				# HELP kube_pod_labels [STABLE] Kubernetes labels converted to Prometheus labels.
				# TYPE kube_pod_labels gauge
				kube_pod_labels{namespace="ns1",pod="pod1",uid="uid1"} 1
		`,
			MetricNames: []string{
				"kube_pod_labels",
			},
		},
		{
			Obj: &v1.Pod{
				ObjectMeta: metav1.ObjectMeta{
					Name:      "pod1",
					Namespace: "ns1",
					UID:       "uid1",
					Labels: map[string]string{
						"app": "example",
					},
				},
				Spec: v1.PodSpec{},
			},
			AllowLabelsList: []string{options.LabelWildcard},
			Want: `
				# HELP kube_pod_labels [STABLE] Kubernetes labels converted to Prometheus labels.
				# TYPE kube_pod_labels gauge
				kube_pod_labels{label_app="example",namespace="ns1",pod="pod1",uid="uid1"} 1
		`,
			MetricNames: []string{
				"kube_pod_labels",
			},
		},
		{
			Obj: &v1.Pod{
				ObjectMeta: metav1.ObjectMeta{
					Name:      "pod1",
					Namespace: "ns1",
					UID:       "uid1",
				},
				Spec: v1.PodSpec{
					NodeSelector: map[string]string{
						"a": "b",
					},
				},
			},
			AllowLabelsList: []string{options.LabelWildcard},
			Want: `
				# HELP kube_pod_nodeselectors Describes the Pod nodeSelectors.
				# TYPE kube_pod_nodeselectors gauge
				kube_pod_nodeselectors{nodeselector_a="b",namespace="ns1",pod="pod1",uid="uid1"} 1
		`,
			MetricNames: []string{
				"kube_pod_nodeselectors",
			},
		},
		{
			Obj: &v1.Pod{
				ObjectMeta: metav1.ObjectMeta{
					Name:      "pod2",
					Namespace: "ns1",
					UID:       "uid6",
				},
				Spec: v1.PodSpec{
					NodeSelector: map[string]string{
						"kubernetes.io/os":                 "linux",
						"cloud.google.com/gke-accelerator": "nvidia-tesla-t4",
					},
				},
			},
			AllowLabelsList: []string{options.LabelWildcard},
			Want: `
				# HELP kube_pod_nodeselectors Describes the Pod nodeSelectors.
				# TYPE kube_pod_nodeselectors gauge
				kube_pod_nodeselectors{nodeselector_kubernetes_io_os="linux",nodeselector_cloud_google_com_gke_accelerator="nvidia-tesla-t4",namespace="ns1",pod="pod2",uid="uid6"} 1
		`,
			MetricNames: []string{
				"kube_pod_nodeselector",
			},
		},
		{
			Obj: &v1.Pod{
				ObjectMeta: metav1.ObjectMeta{
					Name:      "pod1",
					Namespace: "ns1",
					UID:       "uid1",
					Annotations: map[string]string{
						"app": "example",
					},
				},
				Spec: v1.PodSpec{},
			},
			AllowAnnotationsList: []string{options.LabelWildcard},
			Want: `
				# HELP kube_pod_annotations Kubernetes annotations converted to Prometheus labels.
				# TYPE kube_pod_annotations gauge
				kube_pod_annotations{annotation_app="example",namespace="ns1",pod="pod1",uid="uid1"} 1
		`,
			MetricNames: []string{
				"kube_pod_annotations",
			},
		},
		{
			Obj: &v1.Pod{
				ObjectMeta: metav1.ObjectMeta{
					Name:      "pod1",
					Namespace: "ns1",
					UID:       "uid1",
				},
				Spec: v1.PodSpec{
					Tolerations: []v1.Toleration{
						{
							Key:      "key1",
							Operator: v1.TolerationOpEqual,
							Value:    "value1",
							Effect:   v1.TaintEffectNoSchedule,
						},
						{
							Key:      "key2",
							Operator: v1.TolerationOpExists,
						},
						{
							Key:      "key3",
							Operator: v1.TolerationOpEqual,
							Value:    "value3",
						},
						{
							// Duplicate toleration, to ensure that doesn't result in a duplicate metric
							Key:      "key3",
							Operator: v1.TolerationOpEqual,
							Value:    "value3",
						},
						{
							// an empty toleration to ensure that an empty toleration does not result in a metric
						},
					},
				},
			},
			Want: `
				# HELP kube_pod_tolerations Information about the pod tolerations
				# TYPE kube_pod_tolerations gauge
				kube_pod_tolerations{effect="",key="",namespace="ns1",operator="",pod="pod1",toleration_seconds="",uid="uid1",value=""} 1
				kube_pod_tolerations{effect="",key="key2",namespace="ns1",operator="Exists",pod="pod1",toleration_seconds="",uid="uid1",value=""} 1
				kube_pod_tolerations{effect="",key="key3",namespace="ns1",operator="Equal",pod="pod1",toleration_seconds="",uid="uid1",value="value3"} 1
				kube_pod_tolerations{effect="NoSchedule",key="key1",namespace="ns1",operator="Equal",pod="pod1",toleration_seconds="",uid="uid1",value="value1"} 1
			`,
			MetricNames: []string{
				"kube_pod_tolerations",
			},
		},
		{
			Obj: &v1.Pod{
				ObjectMeta: metav1.ObjectMeta{
					Name:      "pod1",
					Namespace: "ns1",
					UID:       "uid1",
				},
				Spec: v1.PodSpec{
					ServiceAccountName: "service-account-name",
				},
			},
			Want: `
				# HELP kube_pod_service_account The service account for a pod.
				# TYPE kube_pod_service_account gauge
				kube_pod_service_account{namespace="ns1",pod="pod1",service_account="service-account-name",uid="uid1"} 1
			`,
			MetricNames: []string{
				"kube_pod_service_account",
			},
		},
		{
			Obj: &v1.Pod{
				ObjectMeta: metav1.ObjectMeta{
					Name:      "pod1",
					Namespace: "ns1",
					UID:       "uid1",
				},
				Spec: v1.PodSpec{
					SchedulerName: "scheduler1",
				},
			},
			Want: `
				# HELP kube_pod_scheduler The scheduler for a pod.
				# TYPE kube_pod_scheduler gauge
				kube_pod_scheduler{namespace="ns1",pod="pod1",name="scheduler1",uid="uid1"} 1
			`,
			MetricNames: []string{
				"kube_pod_scheduler",
			},
		},
	}

	for i, c := range cases {
		c.Func = generator.ComposeMetricGenFuncs(podMetricFamilies(c.AllowAnnotationsList, c.AllowLabelsList))
		c.Headers = generator.ExtractMetricFamilyHeaders(podMetricFamilies(c.AllowAnnotationsList, c.AllowLabelsList))
		if err := c.run(); err != nil {
			t.Errorf("unexpected collecting result in %vth run:\n%s", i, err)
		}
	}
}

func BenchmarkPodStore(b *testing.B) {
	b.ReportAllocs()

	f := generator.ComposeMetricGenFuncs(podMetricFamilies(nil, nil))

	pod := &v1.Pod{
		ObjectMeta: metav1.ObjectMeta{
			Name:      "pod1",
			Namespace: "ns1",
			UID:       "uid1",
		},
		Spec: v1.PodSpec{
			Containers: []v1.Container{
				{
					Name:  "container1",
					Image: "k8s.gcr.io/hyperkube1_spec",
				},
				{
					Name:  "container2",
					Image: "k8s.gcr.io/hyperkube1_spec",
				},
				{
					Name:  "container3",
					Image: "k8s.gcr.io/hyperkube1_spec",
				},
			},
		},
		Status: v1.PodStatus{
			ContainerStatuses: []v1.ContainerStatus{
				{
					Name:         "container1",
					Image:        "k8s.gcr.io/hyperkube1",
					ImageID:      "docker://sha256:aaa",
					ContainerID:  "docker://ab123",
					Ready:        true,
					RestartCount: 0,
					State: v1.ContainerState{
						Running: &v1.ContainerStateRunning{},
					},
					LastTerminationState: v1.ContainerState{
						Terminated: &v1.ContainerStateTerminated{
							FinishedAt: metav1.Time{
								Time: time.Unix(1501779547, 0),
							},
							Reason:   "OOMKilled",
							ExitCode: 137,
						},
					},
				},
				{
					Name:         "container2",
					Image:        "k8s.gcr.io/hyperkube1",
					ImageID:      "docker://sha256:aaa",
					ContainerID:  "docker://ab123",
					Ready:        true,
					RestartCount: 0,
					State: v1.ContainerState{
						Running: &v1.ContainerStateRunning{},
					},
					LastTerminationState: v1.ContainerState{
						Terminated: &v1.ContainerStateTerminated{
							FinishedAt: metav1.Time{
								Time: time.Unix(1501779547, 0),
							},
							Reason:   "OOMKilled",
							ExitCode: 137,
						},
					},
				},
				{
					Name:         "container3",
					Image:        "k8s.gcr.io/hyperkube1",
					ImageID:      "docker://sha256:aaa",
					ContainerID:  "docker://ab123",
					Ready:        true,
					RestartCount: 0,
					State: v1.ContainerState{
						Running: &v1.ContainerStateRunning{},
					},
					LastTerminationState: v1.ContainerState{
						Terminated: &v1.ContainerStateTerminated{
							FinishedAt: metav1.Time{
								Time: time.Unix(1501779547, 0),
							},
							Reason:   "OOMKilled",
							ExitCode: 137,
						},
					},
				},
			},
		},
	}

<<<<<<< HEAD
	expectedFamilies := 56
=======
	expectedFamilies := 55
>>>>>>> 95b29ac8
	for n := 0; n < b.N; n++ {
		families := f(pod)
		if len(families) != expectedFamilies {
			b.Fatalf("expected %d but got %v", expectedFamilies, len(families))
		}
	}
}

func TestGetPodStatusReasonValue(t *testing.T) {
	reason := "TestReason"

	tests := []struct {
		name string
		pod  *v1.Pod
		want float64
	}{
		{
			name: "matches Status.Reason",
			pod: &v1.Pod{
				Status: v1.PodStatus{
					Reason: "TestReason",
				},
			},
			want: 1,
		},
		{
			name: "matches condition Reason",
			pod: &v1.Pod{
				Status: v1.PodStatus{
					Conditions: []v1.PodCondition{
						{
							Reason: "TestReason",
						},
					},
				},
			},
			want: 1,
		},
		{
			name: "matches container terminated Reason",
			pod: &v1.Pod{
				Status: v1.PodStatus{
					ContainerStatuses: []v1.ContainerStatus{
						{
							State: v1.ContainerState{
								Terminated: &v1.ContainerStateTerminated{
									Reason: "TestReason",
								},
							},
						},
					},
				},
			},
			want: 1,
		},
		{
			name: "no match returns 0",
			pod: &v1.Pod{
				Status: v1.PodStatus{
					Reason: "OtherReason",
					Conditions: []v1.PodCondition{
						{
							Reason: "NotTestReason",
						},
					},
					ContainerStatuses: []v1.ContainerStatus{
						{
							State: v1.ContainerState{
								Terminated: &v1.ContainerStateTerminated{
									Reason: "AnotherReason",
								},
							},
						},
					},
				},
			},
			want: 0,
		},
	}

	for _, tt := range tests {
		t.Run(tt.name, func(t *testing.T) {
			got := getPodStatusReasonValue(tt.pod, reason)
			if got != tt.want {
				t.Errorf("getPodStatusReasonValue() = %v, want %v", got, tt.want)
			}
		})
	}
}<|MERGE_RESOLUTION|>--- conflicted
+++ resolved
@@ -2282,11 +2282,7 @@
 		},
 	}
 
-<<<<<<< HEAD
-	expectedFamilies := 56
-=======
-	expectedFamilies := 55
->>>>>>> 95b29ac8
+	expectedFamilies := 57
 	for n := 0; n < b.N; n++ {
 		families := f(pod)
 		if len(families) != expectedFamilies {
