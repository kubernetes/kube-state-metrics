/*
Copyright 2016 The Kubernetes Authors All rights reserved.

Licensed under the Apache License, Version 2.0 (the "License");
you may not use this file except in compliance with the License.
You may obtain a copy of the License at

    http://www.apache.org/licenses/LICENSE-2.0

Unless required by applicable law or agreed to in writing, software
distributed under the License is distributed on an "AS IS" BASIS,
WITHOUT WARRANTIES OR CONDITIONS OF ANY KIND, either express or implied.
See the License for the specific language governing permissions and
limitations under the License.
*/

package store

import (
	"testing"
	"time"

	autoscaling "k8s.io/api/autoscaling/v2"
	v1 "k8s.io/api/core/v1"
	"k8s.io/apimachinery/pkg/api/resource"
	metav1 "k8s.io/apimachinery/pkg/apis/meta/v1"

	generator "k8s.io/kube-state-metrics/v2/pkg/metric_generator"
)

var (
	hpa1MinReplicas int32 = 2
)

func TestHPAStore(t *testing.T) {
	// Fixed metadata on type and help text. We prepend this to every expected
	// output so we only have to modify a single place when doing adjustments.
	const metadata = `
		# HELP kube_horizontalpodautoscaler_info Information about this autoscaler.
		# HELP kube_horizontalpodautoscaler_annotations Kubernetes annotations converted to Prometheus labels.
		# HELP kube_horizontalpodautoscaler_labels [STABLE] Kubernetes labels converted to Prometheus labels.
		# HELP kube_horizontalpodautoscaler_metadata_generation [STABLE] The generation observed by the HorizontalPodAutoscaler controller.
		# HELP kube_horizontalpodautoscaler_spec_max_replicas [STABLE] Upper limit for the number of pods that can be set by the autoscaler; cannot be smaller than MinReplicas.
		# HELP kube_horizontalpodautoscaler_spec_min_replicas [STABLE] Lower limit for the number of pods that can be set by the autoscaler, default 1.
		# HELP kube_horizontalpodautoscaler_spec_target_container_metric The container metric specifications used by this autoscaler when calculating the desired replica count.
		# HELP kube_horizontalpodautoscaler_spec_target_object_metric The object metric specifications used by this autoscaler when calculating the desired replica count.
		# HELP kube_horizontalpodautoscaler_spec_target_metric The metric specifications used by this autoscaler when calculating the desired replica count.
<<<<<<< HEAD
		# HELP kube_horizontalpodautoscaler_status_target_container_metric The current container metric status used by this autoscaler when calculating the desired replica count.
		# HELP kube_horizontalpodautoscaler_status_target_object_metric The current object metric status used by this autoscaler when calculating the desired replica count.
		# HELP kube_horizontalpodautoscaler_status_target_metric The current metric status used by this autoscaler when calculating the desired replica count.
=======
		# HELP kube_horizontalpodautoscaler_status_target_metric [STABLE] The current metric status used by this autoscaler when calculating the desired replica count.
>>>>>>> ef2af5bf
		# HELP kube_horizontalpodautoscaler_status_condition [STABLE] The condition of this autoscaler.
		# HELP kube_horizontalpodautoscaler_status_current_replicas [STABLE] Current number of replicas of pods managed by this autoscaler.
		# HELP kube_horizontalpodautoscaler_status_desired_replicas [STABLE] Desired number of replicas of pods managed by this autoscaler.
		# HELP kube_horizontalpodautoscaler_created Unix creation timestamp
		# HELP kube_horizontalpodautoscaler_deletion_timestamp Unix deletion timestamp
		# TYPE kube_horizontalpodautoscaler_info gauge
		# TYPE kube_horizontalpodautoscaler_annotations gauge
		# TYPE kube_horizontalpodautoscaler_labels gauge
		# TYPE kube_horizontalpodautoscaler_metadata_generation gauge
		# TYPE kube_horizontalpodautoscaler_spec_max_replicas gauge
		# TYPE kube_horizontalpodautoscaler_spec_min_replicas gauge
		# TYPE kube_horizontalpodautoscaler_spec_target_container_metric gauge
		# TYPE kube_horizontalpodautoscaler_spec_target_object_metric gauge
		# TYPE kube_horizontalpodautoscaler_spec_target_metric gauge
		# TYPE kube_horizontalpodautoscaler_status_target_container_metric gauge
		# TYPE kube_horizontalpodautoscaler_status_target_object_metric gauge
		# TYPE kube_horizontalpodautoscaler_status_target_metric gauge
		# TYPE kube_horizontalpodautoscaler_status_condition gauge
		# TYPE kube_horizontalpodautoscaler_status_current_replicas gauge
		# TYPE kube_horizontalpodautoscaler_status_desired_replicas gauge
		# TYPE kube_horizontalpodautoscaler_created gauge
		# TYPE kube_horizontalpodautoscaler_deletion_timestamp gauge
	`
	cases := []generateMetricsTestCase{
		{
			// Verify populating base metric.
			Obj: &autoscaling.HorizontalPodAutoscaler{
				ObjectMeta: metav1.ObjectMeta{
					Generation:        2,
					Name:              "hpa1",
					CreationTimestamp: metav1.Time{Time: time.Unix(1500000000, 0)},
					DeletionTimestamp: &metav1.Time{Time: time.Unix(1800000000, 0)},
					Namespace:         "ns1",
					Labels: map[string]string{
						"app": "foobar",
					},
				},
				Spec: autoscaling.HorizontalPodAutoscalerSpec{
					MaxReplicas: 4,
					MinReplicas: &hpa1MinReplicas,
					Metrics: []autoscaling.MetricSpec{
						{
							Type: autoscaling.ObjectMetricSourceType,
							Object: &autoscaling.ObjectMetricSource{
								Metric: autoscaling.MetricIdentifier{
									Name: "hits",
								},
								Target: autoscaling.MetricTarget{
									Value:        resourcePtr(resource.MustParse("10")),
									AverageValue: resourcePtr(resource.MustParse("12")),
								},
							},
						},
						{
							Type: autoscaling.ObjectMetricSourceType,
							Object: &autoscaling.ObjectMetricSource{
								Metric: autoscaling.MetricIdentifier{
									Name: "connections",
								},
								DescribedObject: autoscaling.CrossVersionObjectReference{
									Name: "connections",
								},
								Target: autoscaling.MetricTarget{
									Value:        resourcePtr(resource.MustParse("0.5")),
									AverageValue: resourcePtr(resource.MustParse("0.7")),
								},
							},
						},
						{
							Type: autoscaling.PodsMetricSourceType,
							Pods: &autoscaling.PodsMetricSource{
								Metric: autoscaling.MetricIdentifier{
									Name: "transactions_processed",
								},
								Target: autoscaling.MetricTarget{
									AverageValue: resourcePtr(resource.MustParse("33")),
								},
							},
						},
						{
							Type: autoscaling.ResourceMetricSourceType,
							Resource: &autoscaling.ResourceMetricSource{
								Name: "cpu",
								Target: autoscaling.MetricTarget{
									AverageUtilization: int32ptr(80),
								},
							},
						},
						{
							Type: autoscaling.ResourceMetricSourceType,
							Resource: &autoscaling.ResourceMetricSource{
								Name: "memory",
								Target: autoscaling.MetricTarget{
									AverageValue:       resourcePtr(resource.MustParse("800Ki")),
									AverageUtilization: int32ptr(80),
								},
							},
						},
						{
							Type: autoscaling.ContainerResourceMetricSourceType,
							ContainerResource: &autoscaling.ContainerResourceMetricSource{
								Name:      "cpu",
								Container: "container1",
								Target: autoscaling.MetricTarget{
									AverageUtilization: int32ptr(80),
								},
							},
						},
						// No targets, this metric should be ignored
						{
							Type: autoscaling.ResourceMetricSourceType,
							Resource: &autoscaling.ResourceMetricSource{
								Name: "disk",
							},
						},
						{
							Type: autoscaling.ExternalMetricSourceType,
							External: &autoscaling.ExternalMetricSource{
								Metric: autoscaling.MetricIdentifier{
									Name: "sqs_jobs",
								},
								Target: autoscaling.MetricTarget{
									Value: resourcePtr(resource.MustParse("30")),
								},
							},
						},
						{
							Type: autoscaling.ExternalMetricSourceType,
							External: &autoscaling.ExternalMetricSource{
								Metric: autoscaling.MetricIdentifier{
									Name: "events",
								},
								Target: autoscaling.MetricTarget{
									AverageValue: resourcePtr(resource.MustParse("30")),
								},
							},
						},
					},
					ScaleTargetRef: autoscaling.CrossVersionObjectReference{
						APIVersion: "apps/v1",
						Kind:       "Deployment",
						Name:       "deployment1",
					},
				},
				Status: autoscaling.HorizontalPodAutoscalerStatus{
					CurrentReplicas: 2,
					DesiredReplicas: 2,
					Conditions: []autoscaling.HorizontalPodAutoscalerCondition{
						{
							Type:   autoscaling.AbleToScale,
							Status: v1.ConditionTrue,
							Reason: "reason",
						},
					},
					CurrentMetrics: []autoscaling.MetricStatus{
						{
							Type: "Resource",
							Resource: &autoscaling.ResourceMetricStatus{
								Name: "cpu",
								Current: autoscaling.MetricValueStatus{
									AverageValue:       resourcePtr(resource.MustParse("7m")),
									AverageUtilization: int32ptr(80),
								},
							},
						},
						{
							Type: "Resource",
							Resource: &autoscaling.ResourceMetricStatus{
								Name: "memory",
								Current: autoscaling.MetricValueStatus{
									AverageValue:       resourcePtr(resource.MustParse("26335914666m")),
									AverageUtilization: int32ptr(80),
								},
							},
						},
					},
				},
			},
			Want: metadata + `
				kube_horizontalpodautoscaler_info{horizontalpodautoscaler="hpa1",namespace="ns1",scaletargetref_api_version="apps/v1",scaletargetref_kind="Deployment",scaletargetref_name="deployment1"} 1
				kube_horizontalpodautoscaler_metadata_generation{horizontalpodautoscaler="hpa1",namespace="ns1"} 2
				kube_horizontalpodautoscaler_spec_max_replicas{horizontalpodautoscaler="hpa1",namespace="ns1"} 4
				kube_horizontalpodautoscaler_spec_min_replicas{horizontalpodautoscaler="hpa1",namespace="ns1"} 2
				kube_horizontalpodautoscaler_spec_target_metric{horizontalpodautoscaler="hpa1",metric_name="events",metric_target_type="average",namespace="ns1"} 30
				kube_horizontalpodautoscaler_spec_target_metric{horizontalpodautoscaler="hpa1",metric_name="cpu",metric_target_type="utilization",namespace="ns1"} 80
				kube_horizontalpodautoscaler_spec_target_container_metric{horizontalpodautoscaler="hpa1",metric_name="cpu",metric_target_type="utilization",namespace="ns1",container_name="container1"} 80
				kube_horizontalpodautoscaler_spec_target_metric{horizontalpodautoscaler="hpa1",metric_name="memory",metric_target_type="average",namespace="ns1"} 819200
				kube_horizontalpodautoscaler_spec_target_metric{horizontalpodautoscaler="hpa1",metric_name="memory",metric_target_type="utilization",namespace="ns1"} 80
				kube_horizontalpodautoscaler_spec_target_metric{horizontalpodautoscaler="hpa1",metric_name="sqs_jobs",metric_target_type="value",namespace="ns1"} 30
				kube_horizontalpodautoscaler_spec_target_metric{horizontalpodautoscaler="hpa1",metric_name="transactions_processed",metric_target_type="average",namespace="ns1"} 33
				kube_horizontalpodautoscaler_status_target_metric{horizontalpodautoscaler="hpa1",metric_name="cpu",metric_target_type="average",namespace="ns1"} 0.007
				kube_horizontalpodautoscaler_status_target_metric{horizontalpodautoscaler="hpa1",metric_name="cpu",metric_target_type="utilization",namespace="ns1"} 80
				kube_horizontalpodautoscaler_status_target_metric{horizontalpodautoscaler="hpa1",metric_name="memory",metric_target_type="average",namespace="ns1"} 2.6335914666e+07
				kube_horizontalpodautoscaler_status_target_metric{horizontalpodautoscaler="hpa1",metric_name="memory",metric_target_type="utilization",namespace="ns1"} 80
				kube_horizontalpodautoscaler_spec_target_object_metric{target_name="",horizontalpodautoscaler="hpa1",metric_name="hits",metric_target_type="average",namespace="ns1"} 12
				kube_horizontalpodautoscaler_spec_target_object_metric{target_name="",horizontalpodautoscaler="hpa1",metric_name="hits",metric_target_type="value",namespace="ns1"} 10
				kube_horizontalpodautoscaler_spec_target_object_metric{target_name="connections",horizontalpodautoscaler="hpa1",metric_name="connections",metric_target_type="average",namespace="ns1"} 0.7
				kube_horizontalpodautoscaler_spec_target_object_metric{target_name="connections",horizontalpodautoscaler="hpa1",metric_name="connections",metric_target_type="value",namespace="ns1"} 0.5
				kube_horizontalpodautoscaler_status_condition{condition="AbleToScale",horizontalpodautoscaler="hpa1",namespace="ns1",status="false"} 0
				kube_horizontalpodautoscaler_status_condition{condition="AbleToScale",horizontalpodautoscaler="hpa1",namespace="ns1",status="true"} 1
				kube_horizontalpodautoscaler_status_condition{condition="AbleToScale",horizontalpodautoscaler="hpa1",namespace="ns1",status="unknown"} 0
				kube_horizontalpodautoscaler_status_current_replicas{horizontalpodautoscaler="hpa1",namespace="ns1"} 2
				kube_horizontalpodautoscaler_status_desired_replicas{horizontalpodautoscaler="hpa1",namespace="ns1"} 2
				kube_horizontalpodautoscaler_created{horizontalpodautoscaler="hpa1",namespace="ns1"} 1.5e+09
				kube_horizontalpodautoscaler_deletion_timestamp{horizontalpodautoscaler="hpa1",namespace="ns1"} 1.8e+09
			`,
			MetricNames: []string{
				"kube_horizontalpodautoscaler_info",
				"kube_horizontalpodautoscaler_metadata_generation",
				"kube_horizontalpodautoscaler_spec_max_replicas",
				"kube_horizontalpodautoscaler_spec_min_replicas",
				"kube_horizontalpodautoscaler_spec_target_metric",
				"kube_horizontalpodautoscaler_spec_target_container_metric",
				"kube_horizontalpodautoscaler_spec_target_object_metric",
				"kube_horizontalpodautoscaler_status_target_container_metric",
				"kube_horizontalpodautoscaler_status_target_object_metric",
				"kube_horizontalpodautoscaler_status_target_metric",
				"kube_horizontalpodautoscaler_status_current_replicas",
				"kube_horizontalpodautoscaler_status_desired_replicas",
				"kube_horizontalpodautoscaler_status_condition",
				"kube_horizontalpodautoscaler_annotations",
				"kube_horizontalpodautoscaler_labels",
				"kube_horizontalpodautoscaler_created",
				"kube_horizontalpodautoscaler_deletion_timestamp",
			},
		},
		{
			// Verify populating base metric.
			AllowAnnotationsList: []string{
				"app.k8s.io/owner",
			},
			Obj: &autoscaling.HorizontalPodAutoscaler{
				ObjectMeta: metav1.ObjectMeta{
					Generation:        2,
					Name:              "hpa2",
					CreationTimestamp: metav1.Time{Time: time.Unix(1500000000, 0)},
					DeletionTimestamp: &metav1.Time{Time: time.Unix(1800000000, 0)},
					Namespace:         "ns1",
					Labels: map[string]string{
						"app": "foobar",
					},
					Annotations: map[string]string{
						"app":              "mysql-server",
						"app.k8s.io/owner": "@foo",
					},
				},
				Spec: autoscaling.HorizontalPodAutoscalerSpec{
					MaxReplicas: 4,
					MinReplicas: &hpa1MinReplicas,
					Metrics: []autoscaling.MetricSpec{
						{
							Type: autoscaling.ResourceMetricSourceType,
							Resource: &autoscaling.ResourceMetricSource{
								Name: "memory",
								Target: autoscaling.MetricTarget{
									AverageUtilization: int32ptr(75),
								},
							},
						},
						{
							Type: autoscaling.ResourceMetricSourceType,
							Resource: &autoscaling.ResourceMetricSource{
								Name: "cpu",
								Target: autoscaling.MetricTarget{
									AverageUtilization: int32ptr(80),
								},
							},
						},
						{
							Type: autoscaling.ExternalMetricSourceType,
							External: &autoscaling.ExternalMetricSource{
								Metric: autoscaling.MetricIdentifier{
									Name: "traefik_backend_requests_per_second",
								},
								Target: autoscaling.MetricTarget{
									Value: resourcePtr(resource.MustParse("100")),
								},
							},
						},
						{
							Type: autoscaling.ExternalMetricSourceType,
							External: &autoscaling.ExternalMetricSource{
								Metric: autoscaling.MetricIdentifier{
									Name: "traefik_backend_errors_per_second",
								},
								Target: autoscaling.MetricTarget{
									Value: resourcePtr(resource.MustParse("100")),
								},
							},
						},
					},
					ScaleTargetRef: autoscaling.CrossVersionObjectReference{
						Kind: "Deployment",
						Name: "deployment1",
					},
				},
				Status: autoscaling.HorizontalPodAutoscalerStatus{
					CurrentReplicas: 2,
					DesiredReplicas: 2,
					Conditions: []autoscaling.HorizontalPodAutoscalerCondition{
						{
							Type:   autoscaling.AbleToScale,
							Status: v1.ConditionTrue,
							Reason: "reason",
						},
					},
					CurrentMetrics: []autoscaling.MetricStatus{
						{
							Type: "Resource",
							Resource: &autoscaling.ResourceMetricStatus{
								Name: "memory",
								Current: autoscaling.MetricValueStatus{
									AverageValue:       resourcePtr(resource.MustParse("847775744")),
									AverageUtilization: int32ptr(28),
								},
							},
						},
						{
							Type: "Resource",
							Resource: &autoscaling.ResourceMetricStatus{
								Name: "cpu",
								Current: autoscaling.MetricValueStatus{
									AverageValue:       resourcePtr(resource.MustParse("62m")),
									AverageUtilization: int32ptr(6),
								},
							},
						},
						{
							Type: "ContainerResource",
							ContainerResource: &autoscaling.ContainerResourceMetricStatus{
								Name:      "cpu",
								Container: "container1",
								Current: autoscaling.MetricValueStatus{
									AverageValue:       resourcePtr(resource.MustParse("80m")),
									AverageUtilization: int32ptr(10),
								},
							},
						},
						{
							Type: "External",
							External: &autoscaling.ExternalMetricStatus{
								Metric: autoscaling.MetricIdentifier{
									Name: "traefik_backend_requests_per_second",
								},
								Current: autoscaling.MetricValueStatus{
									Value:        resourcePtr(resource.MustParse("0")),
									AverageValue: resourcePtr(resource.MustParse("2900m")),
								},
							},
						},
						{
							Type: "External",
							External: &autoscaling.ExternalMetricStatus{
								Metric: autoscaling.MetricIdentifier{
									Name: "traefik_backend_errors_per_second",
								},
								Current: autoscaling.MetricValueStatus{
									Value: resourcePtr(resource.MustParse("0")),
								},
							},
						},
					},
				},
			},
			Want: metadata + `
				kube_horizontalpodautoscaler_info{horizontalpodautoscaler="hpa2",namespace="ns1",scaletargetref_kind="Deployment",scaletargetref_name="deployment1"} 1
				kube_horizontalpodautoscaler_annotations{annotation_app_k8s_io_owner="@foo",horizontalpodautoscaler="hpa2",namespace="ns1"} 1
				kube_horizontalpodautoscaler_metadata_generation{horizontalpodautoscaler="hpa2",namespace="ns1"} 2
				kube_horizontalpodautoscaler_spec_max_replicas{horizontalpodautoscaler="hpa2",namespace="ns1"} 4
				kube_horizontalpodautoscaler_spec_min_replicas{horizontalpodautoscaler="hpa2",namespace="ns1"} 2
				kube_horizontalpodautoscaler_spec_target_metric{horizontalpodautoscaler="hpa2",metric_name="cpu",metric_target_type="utilization",namespace="ns1"} 80
				kube_horizontalpodautoscaler_spec_target_metric{horizontalpodautoscaler="hpa2",metric_name="memory",metric_target_type="utilization",namespace="ns1"} 75
				kube_horizontalpodautoscaler_spec_target_metric{horizontalpodautoscaler="hpa2",metric_name="traefik_backend_errors_per_second",metric_target_type="value",namespace="ns1"} 100
				kube_horizontalpodautoscaler_spec_target_metric{horizontalpodautoscaler="hpa2",metric_name="traefik_backend_requests_per_second",metric_target_type="value",namespace="ns1"} 100
				kube_horizontalpodautoscaler_status_target_metric{horizontalpodautoscaler="hpa2",metric_name="memory",metric_target_type="average",namespace="ns1"} 8.47775744e+08
				kube_horizontalpodautoscaler_status_target_metric{horizontalpodautoscaler="hpa2",metric_name="memory",metric_target_type="utilization",namespace="ns1"} 28
				kube_horizontalpodautoscaler_status_target_metric{horizontalpodautoscaler="hpa2",metric_name="cpu",metric_target_type="utilization",namespace="ns1"} 6
				kube_horizontalpodautoscaler_status_target_container_metric{container_name="container1",horizontalpodautoscaler="hpa2",metric_name="cpu",metric_target_type="average",namespace="ns1"} 0.08
				kube_horizontalpodautoscaler_status_target_container_metric{container_name="container1",horizontalpodautoscaler="hpa2",metric_name="cpu",metric_target_type="utilization",namespace="ns1"} 10
				kube_horizontalpodautoscaler_status_target_metric{horizontalpodautoscaler="hpa2",metric_name="cpu",metric_target_type="average",namespace="ns1"} 0.062
				kube_horizontalpodautoscaler_status_target_metric{horizontalpodautoscaler="hpa2",metric_name="traefik_backend_requests_per_second",metric_target_type="value",namespace="ns1"} 0
				kube_horizontalpodautoscaler_status_target_metric{horizontalpodautoscaler="hpa2",metric_name="traefik_backend_requests_per_second",metric_target_type="average",namespace="ns1"} 2.9
				kube_horizontalpodautoscaler_status_target_metric{horizontalpodautoscaler="hpa2",metric_name="traefik_backend_errors_per_second",metric_target_type="value",namespace="ns1"} 0
				kube_horizontalpodautoscaler_status_condition{condition="AbleToScale",horizontalpodautoscaler="hpa2",namespace="ns1",status="false"} 0
				kube_horizontalpodautoscaler_status_condition{condition="AbleToScale",horizontalpodautoscaler="hpa2",namespace="ns1",status="true"} 1
				kube_horizontalpodautoscaler_status_condition{condition="AbleToScale",horizontalpodautoscaler="hpa2",namespace="ns1",status="unknown"} 0
				kube_horizontalpodautoscaler_status_current_replicas{horizontalpodautoscaler="hpa2",namespace="ns1"} 2
				kube_horizontalpodautoscaler_status_desired_replicas{horizontalpodautoscaler="hpa2",namespace="ns1"} 2
				kube_horizontalpodautoscaler_created{horizontalpodautoscaler="hpa2",namespace="ns1"} 1.5e+09
				kube_horizontalpodautoscaler_deletion_timestamp{horizontalpodautoscaler="hpa2",namespace="ns1"} 1.8e+09
			`,
			MetricNames: []string{
				"kube_horizontalpodautoscaler_info",
				"kube_horizontalpodautoscaler_metadata_generation",
				"kube_horizontalpodautoscaler_spec_max_replicas",
				"kube_horizontalpodautoscaler_spec_min_replicas",
				"kube_horizontalpodautoscaler_spec_target_metric",
				"kube_horizontalpodautoscaler_spec_target_container_metric",
				"kube_horizontalpodautoscaler_spec_target_object_metric",
				"kube_horizontalpodautoscaler_status_target_container_metric",
				"kube_horizontalpodautoscaler_status_target_object_metric",
				"kube_horizontalpodautoscaler_status_target_metric",
				"kube_horizontalpodautoscaler_status_current_replicas",
				"kube_horizontalpodautoscaler_status_desired_replicas",
				"kube_horizontalpodautoscaler_status_condition",
				"kube_horizontalpodautoscaler_annotation",
				"kube_horizontalpodautoscaler_labels",
				"kube_horizontalpodautoscaler_created",
				"kube_horizontalpodautoscaler_deletion_timestamp",
			},
		},
	}
	for i, c := range cases {
		c.Func = generator.ComposeMetricGenFuncs(hpaMetricFamilies(c.AllowAnnotationsList, c.AllowLabelsList))
		c.Headers = generator.ExtractMetricFamilyHeaders(hpaMetricFamilies(c.AllowAnnotationsList, c.AllowLabelsList))
		if err := c.run(); err != nil {
			t.Errorf("unexpected collecting result in %vth run:\n%s", i, err)
		}
	}
}

func int32ptr(value int32) *int32 {
	return &value
}

func resourcePtr(quantity resource.Quantity) *resource.Quantity {
	return &quantity
}<|MERGE_RESOLUTION|>--- conflicted
+++ resolved
@@ -45,13 +45,10 @@
 		# HELP kube_horizontalpodautoscaler_spec_target_container_metric The container metric specifications used by this autoscaler when calculating the desired replica count.
 		# HELP kube_horizontalpodautoscaler_spec_target_object_metric The object metric specifications used by this autoscaler when calculating the desired replica count.
 		# HELP kube_horizontalpodautoscaler_spec_target_metric The metric specifications used by this autoscaler when calculating the desired replica count.
-<<<<<<< HEAD
 		# HELP kube_horizontalpodautoscaler_status_target_container_metric The current container metric status used by this autoscaler when calculating the desired replica count.
 		# HELP kube_horizontalpodautoscaler_status_target_object_metric The current object metric status used by this autoscaler when calculating the desired replica count.
 		# HELP kube_horizontalpodautoscaler_status_target_metric The current metric status used by this autoscaler when calculating the desired replica count.
-=======
 		# HELP kube_horizontalpodautoscaler_status_target_metric [STABLE] The current metric status used by this autoscaler when calculating the desired replica count.
->>>>>>> ef2af5bf
 		# HELP kube_horizontalpodautoscaler_status_condition [STABLE] The condition of this autoscaler.
 		# HELP kube_horizontalpodautoscaler_status_current_replicas [STABLE] Current number of replicas of pods managed by this autoscaler.
 		# HELP kube_horizontalpodautoscaler_status_desired_replicas [STABLE] Desired number of replicas of pods managed by this autoscaler.
